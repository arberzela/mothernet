--- conflicted
+++ resolved
@@ -127,12 +127,9 @@
         additive.add_argument('--bin-embedding-rank', help="Rank of bin embedding", type=int)
         additive.add_argument('--fourier-features', help="Number of Fourier features to add per feature. A value of 0 means off.", type=int)
         additive.add_argument('--n-bins', help="Number of bins", type=int)
-<<<<<<< HEAD
         additive.add_argument('--nan-bin', help="Whether to use the last bin to denote a nan value.", type=bool)
         additive.add_argument('--categorical-embedding', help="Whether to embed the categorical features using a separate embedding", type=bool)
-=======
         additive.add_argument('--marginal-residual', help="Whether to learn the residual of the marginals.", type=str2bool)
->>>>>>> 150cf97f
         additive.add_argument('--factorized-output', help="whether to use a factorized output", type=str2bool)
         additive.add_argument('--output-rank', help="Rank of output in factorized output", type=int)
         additive.add_argument('--input-layer-norm', help="Whether to use layer norm on one-hot encoded data.", type=str2bool)
