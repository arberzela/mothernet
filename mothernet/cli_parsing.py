import argparse
from mothernet.config_utils import str2bool
from mothernet.model_configs import get_model_default_config


class GroupedArgParser(argparse.ArgumentParser):
    def __init__(self, *args, **kwargs):
        kwargs['formatter_class'] = argparse.ArgumentDefaultsHelpFormatter
        super().__init__(*args, **kwargs)
    # This extends the argparse.ArgumentParser to allow for nested namespaces via groups
    # nesting of groups is done by giving them names with dots in them

    def parse_known_args(self, args=None, namespace=None):
        results, args = super().parse_known_args(args=args, namespace=namespace)
        nested_by_groups = argparse.Namespace()
        for group in self._action_groups:
            # group could have been created if we saw a nested group first
            new_subnamespace = getattr(nested_by_groups, group.title, argparse.Namespace())
            for action in group._group_actions:
                if action.dest is not argparse.SUPPRESS and hasattr(results, action.dest):
                    setattr(new_subnamespace, action.dest, getattr(results, action.dest))
            if new_subnamespace != argparse.Namespace():
                parts = group.title.split(".")
                parent_namespace = nested_by_groups
                for part in parts[:-1]:
                    if not hasattr(parent_namespace, part):
                        setattr(parent_namespace, part, argparse.Namespace())
                    parent_namespace = getattr(parent_namespace, part)
                setattr(parent_namespace, parts[-1], new_subnamespace)

        return nested_by_groups, args


def make_model_level_argparser(description="Train transformer-style model on synthetic data"):
    parser = argparse.ArgumentParser(description=description, formatter_class=argparse.ArgumentDefaultsHelpFormatter)
    subparsers = parser.add_subparsers(required=True, parser_class=GroupedArgParser,
                                       description="Choose the model type to train.", dest='model_type')
    mothernet_parser = subparsers.add_parser('mothernet', help='Train a mothernet model')
    mothernet_parser.set_defaults(model_type='mothernet')
    mothernet_parser = argparser_from_config(description="Train Mothernet", parser=mothernet_parser)

    tabpfn_parser = subparsers.add_parser('tabpfn', help='Train a tabpfn model')
    tabpfn_parser.set_defaults(model_type='tabpfn')
    tabpfn_parser = argparser_from_config(description="Train tabpfn", parser=tabpfn_parser)

    additive_parser = subparsers.add_parser('additive', help='Train an additive mothernet model')
    additive_parser.set_defaults(model_type='additive')
    additive_parser = argparser_from_config(description="Train additive", parser=additive_parser)

    perceiver_parser = subparsers.add_parser('perceiver', help='Train a perceiver mothernet model')
    perceiver_parser.set_defaults(model_type='perceiver')
    perceiver_parser = argparser_from_config(description="Train perceiver", parser=perceiver_parser)

    batabpfn_parser = subparsers.add_parser('batabpfn', help='Train a bi-attention tabpfn model')
    batabpfn_parser.set_defaults(model_type='batabpfn')
    batabpfn_parser = argparser_from_config(description="Train batabpfn", parser=batabpfn_parser)

    baam_parser = subparsers.add_parser('baam', help='Train a bi-attention additive mothernet model')
    baam_parser.set_defaults(model_type='baam')
    baam_parser = argparser_from_config(description="Train baam", parser=baam_parser)

    return parser


def argparser_from_config(parser, description="Train Mothernet"):
    model_type = parser.get_default('model_type')
    config = get_model_default_config(model_type)
    # all models have general, optimizer, dataloader and transformer parameters
    general = parser.add_argument_group('general')
    general.add_argument('-g', '--gpu-id', type=int, help='GPU id')
    general.add_argument('-C', '--use-cpu', help='whether to use cpu', action='store_true')

    optimizer = parser.add_argument_group('optimizer')
    optimizer.add_argument('-E', '--epochs', type=int, help='number of epochs')
    optimizer.add_argument('-l', '--learning-rate', type=float, help='maximum learning rate')
    optimizer.add_argument('-k', '--aggregate_k_gradients', type=int, help='number steps to aggregate gradient over')
    optimizer.add_argument('-A', '--adaptive-batch-size', help='Wether to progressively increase effective batch size.',
                           type=str2bool)
    optimizer.add_argument('-w', '--weight-decay', type=float, help='Weight decay for AdamW.')
    optimizer.add_argument('-Q', '--learning-rate-schedule', help="Learning rate schedule. Cosine, constant or exponential")
    optimizer.add_argument('-U', '--warmup-epochs', type=int, help="Number of epochs to warm up learning rate (linear climb)")
    optimizer.add_argument('-t', '--train-mixed-precision', help='whether to train with mixed precision', type=str2bool)
    optimizer.add_argument('--adam-beta1', type=float)
    optimizer.add_argument('--lr-decay', help="learning rate decay when using exponential schedule", type=float)
    optimizer.add_argument('--min-lr', help="minimum learning rate for any schedule", type=float)
    optimizer.add_argument('--reduce-lr-on-spike', help="Whether to half learning rate when observing a loss spike", type=str2bool)
    optimizer.add_argument('--spike-tolerance', help="how many times the std makes it a spike", type=int)
    optimizer.set_defaults(**config['optimizer'])

    dataloader = parser.add_argument_group('dataloader')
    dataloader.add_argument('-b', '--batch-size', type=int, help='physical batch size')
    dataloader.add_argument('-n', '--num-steps', type=int, help='number of steps per epoch')
    dataloader.set_defaults(**config['dataloader'])

    transformer = parser.add_argument_group('transformer')
    transformer.add_argument('-e', '--emsize', type=int, help='embedding size')
    transformer.add_argument('-N', '--nlayers', type=int, help='number of transformer layers')
    transformer.add_argument('--init-method', help='Weight initialization method.')
    transformer.add_argument('--y-encoder', help='Encoder for labels. "linear", "onehot" or None.')
    transformer.add_argument('--tabpfn-zero-weights', help='Whether to use zeroing of weights from tabpfn code.', type=str2bool)
    transformer.add_argument('--pre-norm', action='store_true')
    transformer.set_defaults(**config['transformer'])

    if model_type in ['baam', 'batabpfn']:
        biattention = parser.add_argument_group('biattention')
        biattention.add_argument('--input-embedding', type=str, help='input embedding type')
        biattention.set_defaults(**config['biattention'])

    if model_type in ['mothernet', 'additive', 'baam', 'perceiver']:
        mothernet = parser.add_argument_group('mothernet')
        mothernet.add_argument('-d', '--decoder-embed-dim', type=int, help='decoder embedding size')
        mothernet.add_argument('-H', '--decoder-hidden-size', type=int, help='decoder hidden size')
        mothernet.add_argument('--decoder-activation', type=str, help='decoder activation')
        mothernet.add_argument('-D', '--decoder-type',
                               help="Decoder Type. 'output_attention', 'special_token', 'class_average' or 'average'.", type=str)
        mothernet.add_argument('-T', '--decoder-hidden-layers', help='How many hidden layers to use in decoder MLP', type=int)
        mothernet.add_argument('-P', '--predicted-hidden-layer-size', type=int, help='Size of hidden layers in predicted network.')
        mothernet.add_argument('-L', '--predicted-hidden-layers', type=int, help='number of predicted hidden layers')
        mothernet.add_argument('--predicted-activation', type=str, help="activation in predicted network")
        mothernet.add_argument('-r', '--low-rank-weights', type=str2bool, help='Whether to use low-rank weights in mothernet.')
        mothernet.add_argument('-W', '--weight-embedding-rank', type=int, help='Rank of weights in predicted network.')
        mothernet.set_defaults(**config['mothernet'])

    if model_type in ['additive', 'baam']:
        additive = parser.add_argument_group('additive')
        additive.add_argument('--input-bin-embedding',
                              help="'linear' for linear bin embedding, 'non-linear' for nonlinear, 'none' or False for no embedding.", type=str)
        additive.add_argument('--bin-embedding-rank', help="Rank of bin embedding", type=int)
        additive.add_argument('--fourier-features', help="Number of Fourier features to add per feature. A value of 0 means off.", type=int)
        additive.add_argument('--n-bins', help="Number of bins", type=int)
<<<<<<< HEAD
        additive.add_argument('--nan-bin', help="Whether to use the last bin to denote a nan value.", type=bool)
        additive.add_argument('--categorical-embedding', help="Whether to embed the categorical features using a separate embedding", type=str2bool)
=======
        additive.add_argument('--nan-bin', help="Whether to use the last bin to denote a nan value.", type=str2bool)
        additive.add_argument('--sklearn-binning', help="Whether to bin the features with less num bins features using sklearn method.", type=str2bool)
        additive.add_argument('--categorical-embedding', help="Whether to embed the categorical features using a separate embedding", type=bool)
>>>>>>> 40fc0026
        additive.add_argument('--marginal-residual', help="Whether to learn the residual of the marginals. 'output', 'decoder' or 'none'.", type=str)
        additive.add_argument('--factorized-output', help="whether to use a factorized output", type=str2bool)
        additive.add_argument('--output-rank', help="Rank of output in factorized output", type=int)
        additive.add_argument('--input-layer-norm', help="Whether to use layer norm on one-hot encoded data.", type=str2bool)
        additive.add_argument('--shape-attention', help="Whether to use attention in low rank output.", type=str2bool)
        additive.add_argument('--shape-attention-heads', help="Number of heads in shape attention.", type=int)
        additive.add_argument('--n-shape-functions', help="Number of shape functions in shape attention.", type=int)
        additive.add_argument('--shape-init', help="How to initialize shape functions. 'constant' for unit variance, 'inverse' for 1/(n_shape_functions * n_bins), "
                              "'sqrt' for 1/sqrt(n_shape_functions * n_bins). 'inverse_bins' for 1/n_bins, 'inverse_sqrt_bins' for 1/sqrt(n_bins)",
                              type=str)
        additive.set_defaults(**config['additive'])

    if model_type in ['perceiver']:
        perceiver = parser.add_argument_group('perceiver')
        perceiver.add_argument('--num-latents', help="number of latent variables in perceiver", type=int)
        # perceiver.add_argument('--perceiver-large-dataset', action='store_true')
        perceiver.set_defaults(**config['perceiver'])

    # Prior and data generation
    prior = parser.add_argument_group('prior')
    prior.add_argument('--num-features', help="Maximum number of features in prior", type=int)
    prior.add_argument('--n-samples', help="Maximum Number of samples in prior", type=int)
    prior.add_argument('--prior-type', help="Which prior to use, available ['prior_bag', 'boolean_only', 'bag_boolean', 'step_function'].", type=str)
    prior.set_defaults(**config['prior'])

    classification_prior = parser.add_argument_group('prior.classification')
    classification_prior.add_argument('--multiclass-type', help="Which multiclass prior to use ['steps', 'rank'].", type=str)
    classification_prior.add_argument('--num-features-sampler', help="How to sample number of features, 'uniform', 'double_sample'. ", type=str)
    classification_prior.add_argument('--multiclass-max-steps', help="Maximum number of steps in multiclass step prior", type=int)
    classification_prior.add_argument('--pad-zeros', help="Whether to pad data with zeros for consistent size", type=str2bool)
    classification_prior.add_argument('--max-num-classes', help="Maximum number of classes. 0 means regression.", type=int)
    classification_prior.add_argument('--nan-prob-no-reason', help="NaN probability missing at random.", type=float)
    classification_prior.add_argument('--nan-prob-a-reason', help="NaN probability missing not at random.", type=float)
    classification_prior.add_argument('--categorical-feature-p', help="Categorical feature probability.", type=float)
    classification_prior.add_argument('--feature-curriculum', help="Whether to use a curriculum for number of features", type=str2bool)
    classification_prior.set_defaults(**config['prior']['classification'])

    mlp_prior = parser.add_argument_group('prior.mlp')
    mlp_prior.add_argument('--add-uninformative-features', help="Whether to add uniformative features in the MLP prior.", type=str2bool)
    mlp_prior.set_defaults(**config['prior']['mlp'])

    boolean = parser.add_argument_group('prior.boolean')
    boolean.add_argument('--p-uninformative', help="Probability of adding uninformative features in boolean prior",
                         type=float)
    boolean.add_argument('--max-fraction-uninformative', help="Maximum fraction opf uninformative features in boolean prior",
                         type=float)
    boolean.set_defaults(**config['prior']['boolean'])

    # serialization, loading, logging
    orchestration = parser.add_argument_group('orchestration')
    orchestration.add_argument('--extra-fast-test', help="whether to use tiny data", action='store_true')
    orchestration.add_argument('--stop-after-epochs', help="for pausing rungs with synetune", type=int, default=None)
    orchestration.add_argument('--seed-everything', help="whether to seed everything for testing and benchmarking", action='store_true')
    orchestration.add_argument('--experiment', help="Name of mlflow experiment", default='Default')
    orchestration.add_argument('-R', '--create-new-run', help="Create as new MLFLow run, even if continuing", action='store_true')
    orchestration.add_argument('-B', '--base-path', default='.')
    orchestration.add_argument('--save-every', default=10, type=int)
    orchestration.add_argument('--st_checkpoint_dir', help="checkpoint dir for synetune", type=str, default=None)
    orchestration.add_argument('--no-mlflow', help="whether to use mlflow", action='store_true')
    orchestration.add_argument('--use-wandb', help="whether to use wandb", action='store_true')
    orchestration.add_argument('-f', '--warm-start-from', help='Warm start from this file')
    orchestration.add_argument('-c', '--continue-run', help='Whether to read the old config when warm starting', action='store_true')
    orchestration.add_argument('-s', '--load-strict', help='Whether to load the architecture strictly when warm starting', action='store_true')
    orchestration.add_argument('--restart-scheduler', help='Whether to restart the scheduler when warm starting', action='store_true')
    orchestration.add_argument('--detect-anomaly', help='Whether enable anomaly detection in pytorch. For debugging only.', action='store_true')
    orchestration.add_argument('--validate', type=str2bool, help='Whether to perform validation.', default=True)

    # orchestration options are not part of the default config
    return parser<|MERGE_RESOLUTION|>--- conflicted
+++ resolved
@@ -128,14 +128,9 @@
         additive.add_argument('--bin-embedding-rank', help="Rank of bin embedding", type=int)
         additive.add_argument('--fourier-features', help="Number of Fourier features to add per feature. A value of 0 means off.", type=int)
         additive.add_argument('--n-bins', help="Number of bins", type=int)
-<<<<<<< HEAD
-        additive.add_argument('--nan-bin', help="Whether to use the last bin to denote a nan value.", type=bool)
-        additive.add_argument('--categorical-embedding', help="Whether to embed the categorical features using a separate embedding", type=str2bool)
-=======
         additive.add_argument('--nan-bin', help="Whether to use the last bin to denote a nan value.", type=str2bool)
         additive.add_argument('--sklearn-binning', help="Whether to bin the features with less num bins features using sklearn method.", type=str2bool)
-        additive.add_argument('--categorical-embedding', help="Whether to embed the categorical features using a separate embedding", type=bool)
->>>>>>> 40fc0026
+        additive.add_argument('--categorical-embedding', help="Whether to embed the categorical features using a separate embedding", type=str2bool)
         additive.add_argument('--marginal-residual', help="Whether to learn the residual of the marginals. 'output', 'decoder' or 'none'.", type=str)
         additive.add_argument('--factorized-output', help="whether to use a factorized output", type=str2bool)
         additive.add_argument('--output-rank', help="Rank of output in factorized output", type=int)
