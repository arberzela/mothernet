--- conflicted
+++ resolved
@@ -126,7 +126,6 @@
             print("NAN")
             import pdb
             pdb.set_trace()
-<<<<<<< HEAD
         return h
 
 
@@ -170,7 +169,4 @@
         X_onehot = nn.functional.one_hot(X_binned.transpose(0, -1), num_classes=n_bins)
         # mask zero padding data
         X_onehot[:, zero_padding, :] = 0
-    return X_onehot, bin_edges
-=======
-        return h
->>>>>>> 150cf97f
+    return X_onehot, bin_edges