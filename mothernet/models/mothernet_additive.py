import torch
import torch.nn as nn

from mothernet.models.decoders import AdditiveModelDecoder, FactorizedAdditiveModelDecoder
from mothernet.models.encoders import BinEmbeddingEncoder, Linear, OneHotAndLinear
from mothernet.models.layer import TransformerEncoderLayer
from mothernet.models.tabpfn import TransformerEncoderDiffInit
from mothernet.models.utils import bin_data
from mothernet.utils import SeqBN, get_init_method


class MotherNetAdditive(nn.Module):
    def __init__(self, *, n_features, n_out, emsize, nhead, nhid_factor, nlayers, dropout=0.0, y_encoder_layer=None,
                 input_normalization=False, init_method=None, pre_norm=False,
                 activation='gelu', recompute_attn=False,
                 all_layers_same_init=False, efficient_eval_masking=True, decoder_embed_dim=2048, low_rank_weights=None, weight_embedding_rank=None,
                 decoder_hidden_layers=1, decoder_hidden_size=None, n_bins=64, nan_bin=False, input_bin_embedding=False,
<<<<<<< HEAD
                 bin_embedding_rank=16, output_rank=16, factorized_output=False, y_encoder=None, sklearn_binning=False,
                 predicted_hidden_layer_size=None, predicted_hidden_layers=None,
=======
                 bin_embedding_rank=16, output_rank=16, factorized_output=False, y_encoder=None,
                 predicted_hidden_layer_size=None, predicted_hidden_layers=None, predicted_activation=None,
>>>>>>> f9582bb8
                 decoder_type=None, input_layer_norm=False, shape_attention=False, tabpfn_zero_weights=True, shape_attention_heads=1, n_shape_functions=32,
                 shape_init="constant", decoder_activation='relu', fourier_features=0, marginal_residual=False, categorical_embedding=False,):
        super().__init__()
        nhid = emsize * nhid_factor
        self.y_encoder = y_encoder_layer
        self.low_rank_weights = low_rank_weights  # ignored for now
        self.weight_embedding_rank = weight_embedding_rank  # ignored for now
        self.decoder_activation = decoder_activation
        self.marginal_residual = marginal_residual
        self.categorical_embedding = categorical_embedding

        assert not categorical_embedding, "Categorical embedding is not supported in this model yet"
        assert marginal_residual in [None, 'none', False, 'False'], "Marginal residual is not supported in this model yet"
        assert fourier_features == 0, "Fourier features are not supported in this model yet"

        def encoder_layer_creator(): return TransformerEncoderLayer(emsize, nhead, nhid, dropout, activation=activation,
                                                                    pre_norm=pre_norm, recompute_attn=recompute_attn)
        self.transformer_encoder = nn.TransformerEncoder(encoder_layer_creator(), nlayers)\
            if all_layers_same_init else TransformerEncoderDiffInit(encoder_layer_creator, nlayers)
        self.emsize = emsize

        if input_bin_embedding == "linear":
            self.encoder = BinEmbeddingEncoder(num_features=n_features, emsize=emsize, n_bins=n_bins, rank=bin_embedding_rank, nonlinear=False,
                                               decoder_activation=decoder_activation)
        elif input_bin_embedding in ["True", "nonlinear"] or isinstance(input_bin_embedding, bool) and input_bin_embedding:
            self.encoder = BinEmbeddingEncoder(num_features=n_features, emsize=emsize, n_bins=n_bins, rank=bin_embedding_rank, nonlinear=True,
                                               decoder_activation=decoder_activation)
        elif input_bin_embedding in ["none", "False"] or isinstance(input_bin_embedding, bool) and not input_bin_embedding:
            self.encoder = nn.Sequential(nn.Flatten(-2, -1), Linear(num_features=n_features*n_bins, emsize=emsize, replace_nan_by_zero=True))
        else:
            raise ValueError(f"Unknown input_bin_embedding: {input_bin_embedding}")

        self.input_ln = SeqBN(emsize) if input_normalization else None
        self.init_method = init_method
        self.efficient_eval_masking = efficient_eval_masking
        self.n_bins = n_bins
        self.nan_bin = nan_bin
        self.sklearn_binning = sklearn_binning
        self.n_out = n_out
        self.nhid = nhid
        self.input_bin_embedding = input_bin_embedding
        self.output_rank = output_rank
        self.factorized_output = factorized_output
        self.decoder_type = decoder_type
        self.input_layer_norm = input_layer_norm
        self.shape_attention = shape_attention
        self.tabpfn_zero_weights = tabpfn_zero_weights

        if factorized_output:
            self.decoder = FactorizedAdditiveModelDecoder(n_features=n_features, n_bins=n_bins, emsize=emsize, hidden_size=decoder_hidden_size, n_out=n_out,
                                                          embed_dim=decoder_embed_dim, decoder_type=decoder_type,
                                                          decoder_hidden_layers=decoder_hidden_layers, nhead=nhead, rank=output_rank,
                                                          shape_attention=shape_attention, shape_attention_heads=shape_attention_heads,
                                                          n_shape_functions=n_shape_functions, shape_init=shape_init, decoder_activation=decoder_activation,)
        else:
            self.decoder = AdditiveModelDecoder(n_features=n_features, n_bins=n_bins, emsize=emsize, hidden_size=decoder_hidden_size, n_out=n_out,
                                                embed_dim=decoder_embed_dim, decoder_type=decoder_type,
                                                decoder_hidden_layers=decoder_hidden_layers, nhead=nhead, decoder_activation=decoder_activation,)

        if decoder_type in ["special_token", "special_token_simple"]:
            self.token_embedding = nn.Parameter(torch.randn(1, 1, emsize))
        if self.input_layer_norm:
            self.input_norm = nn.LayerNorm(normalized_shape=(n_features, n_bins))
        self.init_weights()

    def init_weights(self):
        if self.init_method is not None:
            self.apply(get_init_method(self.init_method))
        if self.tabpfn_zero_weights:
            for layer in self.transformer_encoder.layers:
                nn.init.zeros_(layer.linear2.weight)
                nn.init.zeros_(layer.linear2.bias)
                attns = layer.self_attn if isinstance(layer.self_attn, nn.ModuleList) else [layer.self_attn]
                for attn in attns:
                    nn.init.zeros_(attn.out_proj.weight)
                    nn.init.zeros_(attn.out_proj.bias)

    def forward(self, src, single_eval_pos=None):
        assert isinstance(src, tuple), 'inputs (src) have to be given as (x,y) or (style,x,y) tuple'

        _, x_src_org, y_src_org = src
        X_onehot, _ = bin_data(x_src_org, n_bins=self.n_bins, nan_bin=self.nan_bin, sklearn_binning=self.sklearn_binning,
                               single_eval_pos=single_eval_pos)
        X_onehot = X_onehot.float()
        if self.input_layer_norm:
            X_onehot_norm = self.input_norm(X_onehot)
        else:
            X_onehot_norm = X_onehot
        x_src = self.encoder(X_onehot_norm)
        y_src = self.y_encoder(y_src_org.unsqueeze(-1) if len(y_src_org.shape) < len(x_src.shape) else y_src_org)
        enc_train = x_src[:single_eval_pos] + y_src[:single_eval_pos]

        # FIXME Refactor into a function to share with mothernet
        if self.decoder_type in ["special_token", "special_token_simple"]:
            enc_train = torch.cat([self.token_embedding.repeat(1, enc_train.shape[1], 1), enc_train], 0)
        elif self.decoder_type == "class_tokens":
            if not isinstance(self.y_encoder, OneHotAndLinear):
                raise ValueError("class_tokens decoder type is only supported with OneHotAndLinear y_encoder")
            repeated_class_tokens = self.y_encoder.weight.T.unsqueeze(1).repeat(1, enc_train.shape[1], 1)
            enc_train = torch.cat([repeated_class_tokens, enc_train], 0)

        output = self.transformer_encoder(enc_train)
        weights, biases = self.decoder(output, y_src_org[:single_eval_pos])
        # n samples, b batch, k feature, d bins, o outputs
        h = torch.einsum("nbkd,bkdo->nbo", X_onehot[single_eval_pos:], weights)
        h = h + biases

        if h.isnan().all():
            print("NAN")
            import pdb
            pdb.set_trace()
        return h<|MERGE_RESOLUTION|>--- conflicted
+++ resolved
@@ -15,13 +15,8 @@
                  activation='gelu', recompute_attn=False,
                  all_layers_same_init=False, efficient_eval_masking=True, decoder_embed_dim=2048, low_rank_weights=None, weight_embedding_rank=None,
                  decoder_hidden_layers=1, decoder_hidden_size=None, n_bins=64, nan_bin=False, input_bin_embedding=False,
-<<<<<<< HEAD
                  bin_embedding_rank=16, output_rank=16, factorized_output=False, y_encoder=None, sklearn_binning=False,
-                 predicted_hidden_layer_size=None, predicted_hidden_layers=None,
-=======
-                 bin_embedding_rank=16, output_rank=16, factorized_output=False, y_encoder=None,
                  predicted_hidden_layer_size=None, predicted_hidden_layers=None, predicted_activation=None,
->>>>>>> f9582bb8
                  decoder_type=None, input_layer_norm=False, shape_attention=False, tabpfn_zero_weights=True, shape_attention_heads=1, n_shape_functions=32,
                  shape_init="constant", decoder_activation='relu', fourier_features=0, marginal_residual=False, categorical_embedding=False,):
         super().__init__()
