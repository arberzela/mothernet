from typing import List

import numpy as np
import pandas as pd
import torch
from sklearn.base import BaseEstimator, ClassifierMixin
from sklearn.preprocessing import LabelEncoder

from mothernet.model_builder import load_model
from mothernet.models.utils import bin_data
from mothernet.models.encoders import get_fourier_features
from mothernet.utils import normalize_data

from interpret.glassbox._ebm._ebm import EBMExplanation
from interpret.utils._explanation import gen_global_selector


def extract_additive_model(model, X_train, y_train, device="cpu", inference_device="cpu", pad_zeros=True, is_categorical: List[List] = None):
    if "cuda" in inference_device and device == "cpu":
        raise ValueError("Cannot run inference on cuda when model is on cpu")
    with torch.no_grad():
        n_classes = len(np.unique(y_train))
        n_features = X_train.shape[1]

        ys = torch.Tensor(y_train).to(device).unsqueeze(1)
        xs = torch.Tensor(X_train).to(device).unsqueeze(1)

        if X_train.shape[1] > 100:
            raise ValueError("Cannot run inference on data with more than 100 features")
        if pad_zeros:
            x_all_torch = torch.concat([xs, torch.zeros((X_train.shape[0], 100 - X_train.shape[1]), device=device)], axis=1)
        else:
            x_all_torch = xs
        X_onehot, bin_edges = bin_data(x_all_torch, n_bins=model.n_bins, nan_bin=model.nan_bin,
                                       sklearn_binning=model.sklearn_binning)
        if model.input_layer_norm:
            X_onehot = model.input_norm(X_onehot.float())
        if getattr(model, "fourier_features", 0) > 0:
            x_scaled = normalize_data(xs)
            x_fourier = get_fourier_features(x_scaled, model.fourier_features)
            X_onehot = torch.cat([X_onehot, x_fourier], -1)

        x_src = model.encoder(X_onehot.float())
        if getattr(model, 'categorical_embedding', False):
            is_categorical = model._determine_is_categorical(x_src)  # (1, batch_size, num_features)
            x_src += model.is_categorical_encoder(is_categorical)

        if model.y_encoder is None:
            train_x = x_src
        else:
            y_src = model.y_encoder(ys)
            if x_src.ndim == 4:
                # baam model, per feature
                y_src = y_src.unsqueeze(-2)
            train_x = x_src + y_src
        assert train_x.shape == x_src.shape
        if hasattr(model, "layers"):
            # baam model
            output = train_x
            for mod in model.layers:
                output = mod(output)
        else:
            output = model.transformer_encoder(train_x)

        if model.marginal_residual in [True, 'True', 'output', 'decoder']:
            class_averages = model.class_average_layer(X_onehot.float().unsqueeze(1), ys.unsqueeze(1))
            # class averages are batch x outputs x features x bins
            # output is batch x features x bins x outputs
            marginals = model.marginal_residual_layer(class_averages)

        if model.marginal_residual == 'decoder':
            weights, biases = model.decoder(output, ys, marginals)
        else:
            weights, biases = model.decoder(output, ys)

        if model.marginal_residual in [True, 'True', 'output', 'decoder']:
            if hasattr(model, "layers") and len(model.layers) == 0:
                weights = marginals.permute(0, 2, 3, 1)
            else:
                weights = weights + marginals.permute(0, 2, 3, 1)
        w = weights.squeeze(0)[:n_features, :, :n_classes]
        if biases is None:
            b = torch.zeros(n_classes, device=device)
        else:
            b = biases.squeeze()[:n_classes]
        bins_data_space = bin_edges[:n_features]
        # remove extra classes on output layer
        if inference_device == "cpu":
            def detach(x):
                return x.detach().cpu().numpy()
        else:
            def detach(x):
                return x.detach()

    return detach(w), detach(b), detach(bins_data_space)


def predict_with_additive_model(X_train, X_test, weights, biases, bin_edges, nan_bin, inference_device="cpu"):
    additive_components = []
    assert X_train.shape[1] == X_test.shape[1]
    assert X_test.shape[1] == len(weights)
    assert weights.shape[0] == X_train.shape[1]
    n_bins = weights.shape[1]
    assert bin_edges.shape == (X_train.shape[1], n_bins - 1 - int(nan_bin))
    if inference_device == "cpu":
        out = np.zeros((X_test.shape[0], weights.shape[-1]))
        for col, bins, w in zip(X_test.T, bin_edges, weights):
            binned = np.searchsorted(bins, col)
            if nan_bin:
                # Put NaN data on the last bin.
                binned[np.isnan(col)] = n_bins - 1
            out += w[binned]
            additive_components.append(w[binned])
        out += biases
        if np.isnan(out).any():
            print("NAN")
            import pdb
            pdb.set_trace()
        from scipy.special import softmax
        return softmax(out / .8, axis=1), additive_components
    elif "cuda" in inference_device:
        raise NotImplementedError('CUDA inference not working')
        mean = torch.Tensor(np.nanmean(X_train, axis=0)).to(inference_device)
        std = torch.Tensor(np.nanstd(X_train, axis=0, ddof=1) + .000001).to(inference_device)
        # FIXME replacing nan with 0 as in TabPFN
        X_train = np.nan_to_num(X_train, 0)
        X_test = np.nan_to_num(X_test, 0)
        std[torch.isnan(std)] = 1
        X_test_scaled = (torch.Tensor(X_test).to(inference_device) - mean) / std
        out = torch.clamp(X_test_scaled, min=-100, max=100)
        import pdb
        pdb.set_trace()
        raise NotImplementedError
        layers = None
        for i, (b, w) in enumerate(layers):
            out = torch.matmul(out, w) + b
            if i != len(layers) - 1:
                out = torch.relu(out)
        return torch.nn.functional.softmax(out / .8, dim=1).cpu().numpy()
    else:
        raise ValueError(f"Unknown inference_device: {inference_device}")


class MotherNetAdditiveClassifier(ClassifierMixin, BaseEstimator):
    def __init__(self, path=None, device="cpu", inference_device="cpu", model=None, config=None):
        self.path = path
        self.device = device
        self.inference_device = inference_device
        if model is None and path is None:
            raise ValueError("Either path or model must be provided")
        if model is not None and path is not None:
            raise ValueError("Only one of path or model must be provided")
        if model is not None and config is None:
            raise ValueError("config must be provided if model is provided")
        self.model = model
        self.config = config
<<<<<<< HEAD
        if hasattr(model, "nan_bin"):
            self.nan_bin = model.nan_bin
        else:
            self.nan_bin = False
        if hasattr(model, "sklearn_binning"):
            self.sklearn_binning = model.sklearn_binning
        else:
            self.sklearn_binning = False
=======
>>>>>>> f9582bb8

    def fit(self, X, y, is_categorical: List[bool] = None):
        self.X_train_ = X
        le = LabelEncoder()
        y = le.fit_transform(y)
        if self.model is not None:
            model, config = self.model, self.config
        else:
            model, config = load_model(self.path, device=self.device)
            self.config_ = config
        if "model_type" not in config:
            config['model_type'] = config.get("model_maker", 'tabpfn')
        if config['model_type'] not in ["additive", "baam"]:
            raise ValueError(f"Incompatible model_type: {config['model_type']}")
        model.to(self.device)
        try:
            pad_zeros = config['prior']['classification']['pad_zeros']
        except KeyError:
            pad_zeros = True

        try:
            self.nan_bin = config['additive']['nan_bin']
        except KeyError:
            self.nan_bin = False

        w, b, bin_edges = extract_additive_model(model, X, y, device=self.device, inference_device=self.inference_device,
                                                 pad_zeros=pad_zeros, is_categorical=is_categorical)
        
        # Extract feature bounds for graphing
        mins = X.min(axis=0).tolist()
        maxs = X.max(axis=0).tolist()
        feature_bounds = [(float(min_), float(max_)) for min_, max_ in zip(mins, maxs)]
        
        self.w_ = w
        self.b_ = b
        self.bin_edges_ = bin_edges.squeeze(1)
        self.feature_bounds_ = feature_bounds
        self.classes_ = le.classes_
        self.pad_zeros = pad_zeros

        return self

    def predict_proba(self, X):
        return self.predict_proba_with_additive_components(X)

    def predict_proba_with_additive_components(self, X):
        return predict_with_additive_model(self.X_train_, X, self.w_, self.b_, self.bin_edges_, nan_bin=self.nan_bin,
                                           inference_device=self.inference_device)

    def predict(self, X):
        return self.classes_[self.predict_proba(X).argmax(axis=1)]

    def explain_global(self):
        # Start creating properties in the same style as EBM to leverage existing explanations

        # Loop over features to extract term_scores_

        self.term_scores_ = []
        for feature_idx in range(self.w_.shape[0]):
            if self.w_.shape[2] == 2: # binary classification
                class_one_scores = self.w_[feature_idx, :, 1]
                padded_scores = np.pad(class_one_scores, (1, 1), 'constant', constant_values=(0, 0))
            else:
                raise Exception("Need to implement explanations for multiclass")
            
            self.term_scores_.append(padded_scores)
        
        lower_bound, upper_bound = np.inf, -np.inf
        for scores in self.term_scores_:
            lower_bound = min(lower_bound, np.min(scores))
            upper_bound = max(upper_bound, np.max(scores))

        bounds = (lower_bound, upper_bound)

        # TODO: Update to include real feature names
        term_names = [f"Feature {i}" for i in range(self.w_.shape[0])]
        term_types = ["continuous"] * len(term_names) # TODO: Currently assume all numeric features

        data_dicts = []
        feature_list = []
        density_list = []

        # loop over features
        for i in range(self.w_.shape[0]):
            model_graph = self.term_scores_[i]
            errors = None
            feature_bins = self.bin_edges_[i]

            min_graph = np.nan
            max_graph = np.nan
            feature_bounds = getattr(self, "feature_bounds_", None)
            if feature_bounds is not None:
                min_graph = feature_bounds[i][0]
                max_graph = feature_bounds[i][1]

            bin_labels = list(
                np.concatenate(([min_graph], feature_bins, [max_graph]))
            )

            scores = list(model_graph)
            density_dict = {
                "names": None,
                "scores": None,
            }
            density_list.append(density_dict)

            data_dict = {
                "type": "univariate",
                "names": bin_labels,
                "scores": np.array(scores)[1:-1],
                "scores_range": bounds,
                "upper_bounds": None if errors is None else model_graph + errors,
                "lower_bounds": None if errors is None else model_graph - errors,
                # "density": {
                #     "names": names,
                #     "scores": densities,
                # },
            }
            if hasattr(self, "classes_"):
                # Classes should be numpy array, convert to list.
                data_dict["meta"] = {"label_names": self.classes_.tolist()}

            data_dicts.append(data_dict)


        overall_dict = {
            "type": "univariate",
            "names": term_names,
            "scores": [1 for i in range(len(term_names))], # TODO: Stop hard coding
        }
        internal_obj = {
            "overall": overall_dict,
            "specific": data_dicts,
        }

        return EBMExplanation(
            "global",
            internal_obj,
            feature_names=term_names,
            feature_types=term_types,
            name="Mothernet Explanation",
            selector=gen_global_selector(
                len(term_names),
                term_names,
                term_types,
                getattr(self, "unique_val_counts_", None),
                None,
            ),
        )<|MERGE_RESOLUTION|>--- conflicted
+++ resolved
@@ -154,7 +154,6 @@
             raise ValueError("config must be provided if model is provided")
         self.model = model
         self.config = config
-<<<<<<< HEAD
         if hasattr(model, "nan_bin"):
             self.nan_bin = model.nan_bin
         else:
@@ -163,8 +162,7 @@
             self.sklearn_binning = model.sklearn_binning
         else:
             self.sklearn_binning = False
-=======
->>>>>>> f9582bb8
+
 
     def fit(self, X, y, is_categorical: List[bool] = None):
         self.X_train_ = X
