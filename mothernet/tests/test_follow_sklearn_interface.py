--- conflicted
+++ resolved
@@ -85,7 +85,6 @@
     assert classifier.score(X_test, y_test) > 0.9
 
 
-<<<<<<< HEAD
 def test_additive_mothernet_dense_logistic_regression():
     X, y = linear_correlated_logistic_regression(
         n_features=3, n_tasks=1, n_datapoints=1000, sampling_correlation=0.0)
@@ -118,7 +117,8 @@
     bin_edges = classifier.bin_edges_
     w = classifier.w_
     plot_shape_function(bin_edges, w)
-=======
+
+    
 def test_baam():
     X, y = load_iris(return_X_y=True)
     X_train, X_test, y_train, y_test = train_test_split(X, y, random_state=42)
@@ -126,7 +126,7 @@
     model_path = get_mn_model(model_string)
     classifier = MotherNetAdditiveClassifier(device='cpu', path=model_path)
     classifier.fit(X_train, y_train)
->>>>>>> 642ef96b
+
     print(classifier)
     prob = classifier.predict_proba(X_test)
     assert (prob.argmax(axis=1) == classifier.predict(X_test)).all()
@@ -147,4 +147,4 @@
     print(classifier)
     prob = classifier.predict_proba(X_test)
     assert (prob.argmax(axis=1) == classifier.predict(X_test)).all()
-    assert classifier.score(X_test, y_test) > 0.9
+    assert classifier.score(X_test, y_test) > 0.9