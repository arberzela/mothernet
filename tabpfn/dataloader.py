import numpy as np
from torch.utils.data import DataLoader

import tabpfn.priors as priors
from tabpfn.priors import ClassificationAdapterPrior, BagPrior, BooleanConjunctionPrior, SamplerPrior

class PriorDataLoader(DataLoader):
    def __init__(self, prior, num_steps, batch_size, min_eval_pos, max_eval_pos, n_samples, device, num_features, hyperparameters):
        self.prior = prior
        self.num_steps = num_steps
        self.batch_size = batch_size
        self.min_eval_pos = min_eval_pos
        self.max_eval_pos = max_eval_pos
        self.n_samples = n_samples
        self.device = device
        self.num_features = num_features
        self.hyperparameters = hyperparameters
        self.epoch_count = 0

    def gbm(self, epoch=None):
        # Actually can only sample up to max_eval_pos-1 but that's how it was in the original code
        single_eval_pos = np.random.randint(self.min_eval_pos, self.max_eval_pos)
        batch = self.prior.get_batch(batch_size=self.batch_size, n_samples=self.n_samples, num_features=self.num_features, device=self.device,
                                     hyperparameters=self.hyperparameters, epoch=epoch,
                                     single_eval_pos=single_eval_pos)
        # we return sampled hyperparameters from get_batch for testing but we don't want to use them as style.
        x, y, target_y, _ = batch if len(batch) == 4 else (batch[0], batch[1], batch[2], None)
        return (None, x, y), target_y, single_eval_pos
    
    def __len__(self):
        return self.num_steps

    def get_test_batch(self):  # does not increase epoch_count
        return self.gbm(epoch=self.epoch_count)

    def __iter__(self):
        self.epoch_count += 1
        return iter(self.gbm(epoch=self.epoch_count - 1) for _ in range(self.num_steps))


<<<<<<< HEAD
def get_dataloader(prior_config, dataloader_config, diff_config, device):

    prior_type = prior_config['prior_type']
    gp_flexible = ClassificationAdapterPrior(priors.GPPrior(sampling=prior_config['mlp']['sampling']), **prior_config['classification'])
    mlp_flexible = ClassificationAdapterPrior(priors.MLPPrior(prior_config['mlp']), **prior_config['classification'])

    # hyperparameters = config.copy()
    #if 'num_features_used' in hyperparameters:
    #    hyperparameters['num_features_used'] = config['num_features_used']['uniform_int_sampler_f(3,max_features)']
=======
def get_dataloader(prior_type, config, steps_per_epoch, batch_size, n_samples, device):
    gp_flexible = ClassificationAdapterPrior(priors.GPPrior())
    mlp_config = dict(prior_mlp_scale_weights_sqrt=config['prior_mlp_scale_weights_sqrt'], random_feature_rotation=config['random_feature_rotation'],
                                                              pre_sample_causes=config['pre_sample_causes'], add_uninformative_features=config['add_uninformative_features'])
    mlp_flexible = ClassificationAdapterPrior(priors.MLPPrior(config=mlp_config))
    hyperparameters = config.copy()
    # if 'num_features_used' in hyperparameters:
    #     hyperparameters['num_features_used'] = config['num_features_used']['uniform_int_sampler_f(3,max_features)']
>>>>>>> 1559949b
    
    if prior_type == 'prior_bag':
        # Prior bag combines priors
        bag_prior = BagPrior(base_priors={'gp': gp_flexible, 'mlp': mlp_flexible},
                             prior_weights={'mlp': 0.961, 'gp': 0.039})
        prior = SamplerPrior(base_prior=bag_prior, differentiable_hyperparameters=diff_config, heterogeneous_batches=prior_config['heterogeneous_batches'])
    elif prior_type == "boolean_only":
        prior = BooleanConjunctionPrior(hyperparameters=prior_config['boolean'])
    elif prior_type == "bag_boolean":
        boolean = BooleanConjunctionPrior(hyperparameters=prior_config['boolean'])
        bag_prior = BagPrior(base_priors={'gp': gp_flexible, 'mlp': mlp_flexible, 'boolean': boolean},
                             prior_weights={'mlp': 0.9, 'gp': 0.02, 'boolean': 0.08})
        prior = SamplerPrior(base_prior=bag_prior, differentiable_hyperparameters=diff_config, heterogeneous_batches=prior_config['heterogeneous_batches'])
    else:
        raise ValueError(f"Prior type {prior_type} not supported.")
    
    # fixme get rid of passing whole config as hyperparameters here
    return PriorDataLoader(prior=prior, num_steps=dataloader_config['num_steps'], batch_size=dataloader_config['batch_size'], n_samples=prior_config['n_samples'], min_eval_pos=dataloader_config['min_eval_pos'],
                           max_eval_pos=dataloader_config['max_eval_pos'], device=device,
                           num_features=prior_config['num_features'], hyperparameters={})<|MERGE_RESOLUTION|>--- conflicted
+++ resolved
@@ -38,26 +38,11 @@
         return iter(self.gbm(epoch=self.epoch_count - 1) for _ in range(self.num_steps))
 
 
-<<<<<<< HEAD
 def get_dataloader(prior_config, dataloader_config, diff_config, device):
 
     prior_type = prior_config['prior_type']
     gp_flexible = ClassificationAdapterPrior(priors.GPPrior(sampling=prior_config['mlp']['sampling']), **prior_config['classification'])
     mlp_flexible = ClassificationAdapterPrior(priors.MLPPrior(prior_config['mlp']), **prior_config['classification'])
-
-    # hyperparameters = config.copy()
-    #if 'num_features_used' in hyperparameters:
-    #    hyperparameters['num_features_used'] = config['num_features_used']['uniform_int_sampler_f(3,max_features)']
-=======
-def get_dataloader(prior_type, config, steps_per_epoch, batch_size, n_samples, device):
-    gp_flexible = ClassificationAdapterPrior(priors.GPPrior())
-    mlp_config = dict(prior_mlp_scale_weights_sqrt=config['prior_mlp_scale_weights_sqrt'], random_feature_rotation=config['random_feature_rotation'],
-                                                              pre_sample_causes=config['pre_sample_causes'], add_uninformative_features=config['add_uninformative_features'])
-    mlp_flexible = ClassificationAdapterPrior(priors.MLPPrior(config=mlp_config))
-    hyperparameters = config.copy()
-    # if 'num_features_used' in hyperparameters:
-    #     hyperparameters['num_features_used'] = config['num_features_used']['uniform_int_sampler_f(3,max_features)']
->>>>>>> 1559949b
     
     if prior_type == 'prior_bag':
         # Prior bag combines priors
@@ -74,7 +59,6 @@
     else:
         raise ValueError(f"Prior type {prior_type} not supported.")
     
-    # fixme get rid of passing whole config as hyperparameters here
     return PriorDataLoader(prior=prior, num_steps=dataloader_config['num_steps'], batch_size=dataloader_config['batch_size'], n_samples=prior_config['n_samples'], min_eval_pos=dataloader_config['min_eval_pos'],
                            max_eval_pos=dataloader_config['max_eval_pos'], device=device,
                            num_features=prior_config['num_features'], hyperparameters={})