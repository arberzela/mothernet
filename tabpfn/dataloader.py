--- conflicted
+++ resolved
@@ -38,17 +38,11 @@
         return iter(self.gbm(epoch=self.epoch_count - 1) for _ in range(self.num_steps))
 
 
-<<<<<<< HEAD
 def get_dataloader(prior_config, dataloader_config, diff_config, device):
-=======
-def get_dataloader(prior_type, config, steps_per_epoch, batch_size, n_samples, device):
-    gp_flexible = ClassificationAdapterPrior(priors.GPPrior())
-    mlp_flexible = ClassificationAdapterPrior(priors.MLPPrior())
->>>>>>> c482e430
 
     prior_type = prior_config['prior_type']
-    gp_flexible = ClassificationAdapterPrior(priors.fast_gp.GPPrior(), **prior_config['classification'])
-    mlp_flexible = ClassificationAdapterPrior(priors.mlp.MLPPrior(prior_config['mlp']), **prior_config['classification'])
+    gp_flexible = ClassificationAdapterPrior(priors.GPPrior(), **prior_config['classification'])
+    mlp_flexible = ClassificationAdapterPrior(priors.MLPPrior(prior_config['mlp']), **prior_config['classification'])
 
     # hyperparameters = config.copy()
     #if 'num_features_used' in hyperparameters:
