from datetime import datetime
import os
import torch
import mlflow

from scripts.model_builder import get_model, save_model
from scripts.model_configs import get_prior_config, evaluate_hypers

from priors.utils import uniform_int_sampler_f
import argparse

device = 'cuda'
base_path = '.'

def reload_config(config_type='causal'):
    config = get_prior_config(config_type=config_type)
    config['prior_type'], config['differentiable'], config['flexible'] = 'prior_bag', True, True
    config['recompute_attn'] = True
    config['max_num_classes'] = 10
    config['num_classes'] = uniform_int_sampler_f(2, config['max_num_classes'])
    config['balanced'] = False
    return config


config = reload_config()

# diff
config['output_multiclass_ordered_p'] = 0.
del config['differentiable_hyperparameters']['output_multiclass_ordered_p']

config['multiclass_type'] = 'rank'
del config['differentiable_hyperparameters']['multiclass_type']

config['sampling'] = 'normal' # vielleicht schlecht?
del config['differentiable_hyperparameters']['sampling']

config['pre_sample_causes'] = True
# end diff

config['multiclass_loss_type'] = 'nono' # 'compatible'
config['normalize_to_ranking'] = False # False

config['categorical_feature_p'] = .2 # diff: .0

# turn this back on in a random search!?
config['nan_prob_no_reason'] = .0
config['nan_prob_unknown_reason'] = .0 # diff: .0
config['set_value_to_nan'] = .1 # diff: 1.

config['normalize_with_sqrt'] = False

config['new_mlp_per_example'] = True
config['prior_mlp_scale_weights_sqrt'] = True
config['batch_size_per_gp_sample'] = None

config['normalize_ignore_label_too'] = False

config['differentiable_hps_as_style'] = False
config['max_eval_pos'] = 1000

config['random_feature_rotation'] = True
config['rotate_normalized_labels'] = True

config["mix_activations"] = False # False heisst eig True

config['output_attention'] = True
config['special_token'] = False

#config['lr'] = 0.00003
config['lr'] = 0.0001
# config['nlayers'] = 18
config['nlayers'] = 12
# config['emsize'] = 2048
# config['emsize'] = 1024
config['hid_factor'] = 2
config['emsize'] = 512
# config['emsize'] = 512
# config['emsize'] = 256
config['nhead'] = config['emsize'] // 128
# config['nhead'] = 16
# config['nhead'] = 4
config['bptt'] = 1024+128
config['y_encoder'] = "one_hot"
    
# config['aggregate_k_gradients'] = 8
config['aggregate_k_gradients'] = 1
config['batch_size'] = 32
config['num_steps'] = 1024
config['epochs'] = 2000

config['train_mixed_precision'] = True
config['efficient_eval_masking'] = True

config['weight_decay'] = 0

#config['model_maker'] = 'perceiver'
config['model_maker'] = 'mlp'
#config['model_maker'] = False

if config['model_maker'] == 'perceiver':
    config['max_eval_pos'] = 8 * 1000
    config['bptt'] = 8 * 1024+128
else:
    config['max_eval_pos'] = 1000
    config['bptt'] = 1024+128
    
config['decoder_embed_dim'] = config['emsize'] 
config['decoder_hidden_size'] = config['emsize'] * config['hid_factor'] 
config['decoder_two_hidden_layers'] = False
config['min_eval_pos'] = 2
config['predicted_hidden_layer_size'] = 128

config['no_double_embedding'] = True
config['prenorm'] = True
config['adaptive_batch_size'] = True

config_sample = evaluate_hypers(config)



if 'LOCAL_RANK' in os.environ:
    # launched with torch.distributed.launch
    rank = int(os.environ["LOCAL_RANK"])
    print('torch.distributed.launch and my rank is', rank)
    config_sample['num_gpus'] = int(os.environ["WORLD_SIZE"])
else:
    # Single GPU training, get GPU ID from command line
    parser = argparse.ArgumentParser(description='Train Mothernet')
    parser.add_argument('-g', '--gpu-id', nargs=1, type=int, help='GPU id')
    args = parser.parse_args()
    if args.gpu_id is not None:
        device = f'cuda:{args.gpu_id[0]}'
    torch.set_num_threads(24)
    config_sample['num_gpus'] = 1


# ## Training
#warm_start_weights = "models_diff/perceiver_output_128_emsize_512_nlayers_12_06_28_2023_22_09_12_epoch_430.cpkt"
warm_start_weights = None
continue_old_config = False

model_maker_string = "perceiver" if config['model_maker'] == "perceiver" else ('mothernet' if config['model_maker'] == "mlp" else "tabpfn")
model_string = f"{model_maker_string}_{config['predicted_hidden_layer_size']}_decoder_{config['decoder_hidden_size']}_emsize_{config['emsize']}_nlayers_{config['nlayers']}_steps_{config['num_steps']}_bs_{config['batch_size'] * config['aggregate_k_gradients'] * config_sample['num_gpus']}_lr_{config['lr']}_{config_sample['num_gpus']}_gpu{'s' if config_sample['num_gpus'] > 1 else ''}"
# model_string = 'perceiver_output_128_emsize_512_nlayers_12_steps_4096_batch_16_one_gpu'
model_string = model_string + '_'+datetime.now().strftime("%m_%d_%Y_%H_%M_%S")
    
model_dict = None
if warm_start_weights is not None:
    model_state, optimizer_state, old_config = torch.load(
        warm_start_weights, map_location='cpu')
    module_prefix = 'module.'
    model_dict = {k.replace(module_prefix, ''): v for k, v in model_state.items()}
    if continue_old_config:
        config_sample = old_config


save_every = 10

def save_callback(model, optimizer, scheduler, epoch):
    if not hasattr(model, 'last_saved_epoch'):
        model.last_saved_epoch = 0
    log_file = f'log/{model_string}.log'
    if epoch == "start":
        print(f"Starting training of model {model_string}")
        return
    with open(log_file, 'a') as f:
        f.write(f'Epoch {epoch} loss {model.losses[-1]} learning_rate {model.learning_rates[-1]}\n')
    if epoch != "on_exit":
        mlflow.log_params({k:v for k, v in config_sample.items() if isinstance(v, (int, float, str)) and k != 'epoch_in_training'})
        mlflow.log_metric(key="wallclock_time", value=model.wallclock_times[-1], step=epoch)
        mlflow.log_metric(key="loss", value=model.losses[-1], step=epoch)
        mlflow.log_metric(key="learning_rate", value=model.learning_rates[-1], step=epoch)
    
    if (epoch == "on_exit") or epoch % save_every == 0:
        file_name = f'models_diff/{model_string}_epoch_{epoch}.cpkt'
        with open(log_file, 'a') as f:
            f.write(f'Saving model to {file_name}\n')
        print(f'Saving model to {file_name}')
        config_sample['epoch_in_training'] = epoch
        config_sample['learning_rates'] = model.learning_rates
        config_sample['losses'] = model.losses
        config_sample['wallclock_times'] = model.wallclock_times

<<<<<<< HEAD
        save_model(model, optimizer, scheduler, base_path, file_name, config_sample)

=======
        save_model(model, base_path, file_name, config_sample)
        
mlflow.set_tracking_uri("http://20.114.249.177:5000")
>>>>>>> 83d853fd
with mlflow.start_run(run_name=model_string):
    model = get_model(config_sample
                        , device
                        , should_train=True
                        , verbose=1
                        , epoch_callback=save_callback, state_dict=model_dict, load_model_strict=continue_old_config)    

rank = 0


if rank == 0:
    save_callback(model[1], "on_exit")<|MERGE_RESOLUTION|>--- conflicted
+++ resolved
@@ -181,14 +181,9 @@
         config_sample['losses'] = model.losses
         config_sample['wallclock_times'] = model.wallclock_times
 
-<<<<<<< HEAD
         save_model(model, optimizer, scheduler, base_path, file_name, config_sample)
-
-=======
-        save_model(model, base_path, file_name, config_sample)
         
 mlflow.set_tracking_uri("http://20.114.249.177:5000")
->>>>>>> 83d853fd
 with mlflow.start_run(run_name=model_string):
     model = get_model(config_sample
                         , device
