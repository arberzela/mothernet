--- conflicted
+++ resolved
@@ -93,7 +93,6 @@
 torch.set_num_threads(24)
 config['num_gpus'] = 1
 
-
 config['lr'] = args.learning_rate[0]
 config['nlayers'] = args.num_layers[0]
 config['emsize'] = args.em_size[0]
@@ -105,13 +104,6 @@
 
 config['hid_factor'] = 2
 config['nhead'] = config['emsize'] // 128
-<<<<<<< HEAD
-=======
-# config['nhead'] = 16
-# config['nhead'] = 4
-
-config['y_encoder'] = "one_hot"
->>>>>>> 04533aa7
     
 config['num_steps'] = 1024
 config['epochs'] = 2000
@@ -133,8 +125,6 @@
 
 
 
-
-
 # ## Training
 #warm_start_weights = "models_diff/perceiver_output_128_emsize_512_nlayers_12_06_28_2023_22_09_12_epoch_430.cpkt"
 warm_start_weights = None
@@ -153,7 +143,6 @@
     model_dict = {k.replace(module_prefix, ''): v for k, v in model_state.items()}
     if continue_old_config:
         config_sample = old_config
-
 
 save_every = 10
 
@@ -192,8 +181,5 @@
                         , verbose=1
                         , epoch_callback=save_callback, state_dict=model_dict, load_model_strict=continue_old_config)    
 
-rank = 0
-
-
 if rank == 0:
     save_callback(model[1], "on_exit")