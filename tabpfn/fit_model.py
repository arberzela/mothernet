--- conflicted
+++ resolved
@@ -170,12 +170,7 @@
             warm_start_weights, map_location='cpu')
         module_prefix = 'module.'
         model_state = {k.replace(module_prefix, ''): v for k, v in model_state.items()}
-<<<<<<< HEAD
-
-        if continue_old_config:
-=======
         if args.continue_run:
->>>>>>> 41430be3
             config_sample = old_config
             config_sample['device'] = device
             optimizer_state = old_optimizer_state
@@ -263,13 +258,9 @@
     else:            
         mlflow.set_tracking_uri("http://20.114.249.177:5000")
 
-<<<<<<< HEAD
+    mlflow.set_experiment(args.experiment)
+
     if args.continue_run and not args.create_new_run:
-=======
-    mlflow.set_experiment(args.experiment)
-
-    if run_id is None and args.continue_run:
->>>>>>> 41430be3
         # find run id via mlflow
         run_ids = mlflow.search_runs(filter_string=f"run_name='{model_string}'")['run_id']
         if len(run_ids) > 1:
