import math
import os
import subprocess as sp
from functools import partial

import torch

import tabpfn.models.encoders as encoders
from tabpfn.assemble_model import assemble_model
from tabpfn.dataloader import get_dataloader
from tabpfn.train import get_criterion, train
from tabpfn.model_configs import get_base_config

try:
    from functools import cache
except ImportError:
    from functools import lru_cache
    cache = lru_cache(maxsize=None)


def save_model(model, optimizer, scheduler, path, filename, config_sample):
    optimizer_dict = optimizer.state_dict() if optimizer is not None else None

    import cloudpickle
    torch.save((model.state_dict(), optimizer_dict, scheduler, config_sample), os.path.join(path, filename), pickle_module=cloudpickle)


def get_gpu_memory():
    command = "nvidia-smi"
    memory_free_info = sp.check_output(command.split()).decode('ascii')
    return memory_free_info


@cache
def load_model(path, device, verbose=False):
    states = torch.load(path, map_location='cpu')
    model_state = states[0]
    config_sample = states[-1]
    if 'y_encoder' not in config_sample and 'onehot' in path:
        # workaround for the single model that was saved without y_encoder
        # that happens to be my reference model.
        config_sample['y_encoder'] = 'one_hot'
    _, model, *_ = get_model(config_sample, device=device, should_train=False, verbose=verbose)
    module_prefix = 'module.'
    model_state = {k.replace(module_prefix, ''): v for k, v in model_state.items()}
    model_state.pop("criterion.weight", None)

    model.load_state_dict(model_state)
    model.to(device)
    model.eval()

    return model, config_sample


def get_encoder(config):
    if (('nan_prob_no_reason' in config and config['nan_prob_no_reason'] > 0.0) or
        ('nan_prob_a_reason' in config and config['nan_prob_a_reason'] > 0.0) or
            ('nan_prob_unknown_reason' in config and config['nan_prob_unknown_reason'] > 0.0)):
        encoder = encoders.NanHandlingEncoder(config['prior']['num_features'], config['transformer']['emsize'])
    else:
        encoder = encoders.Linear(config['prior']['num_features'], config['transformer']['emsize'], replace_nan_by_zero=True)

    if 'encoder' in config and config['encoder'] == 'featurewise_mlp':
        encoder = encoders.FeaturewiseMLP
    return encoder


def get_y_encoder(config):
    if config['transformer']['y_encoder'] == 'one_hot':
        y_encoder = encoders.OneHotAndLinear(config['prior']['classification']['max_num_classes'], emsize=config['transformer']['emsize'])
    elif config['transformer']['y_encoder'] == 'linear':
        y_encoder = encoders.Linear(1, emsize=config['transformer']['emsize'])
    else:
        raise ValueError(f"Unknown y_encoder: {config['transformer']['y_encoder']}")
    return y_encoder


def get_model(config, device, should_train=True, verbose=False, model_state=None, optimizer_state=None, scheduler=None, epoch_callback=None, load_model_strict=True):
    # copy config. Maybe should be a deepcopy?
    passed_config = config.copy()
    config = get_base_config()
    config.update(passed_config)
    verbose_train, verbose_prior = verbose >= 1, verbose >= 2
    config['verbose'] = verbose_prior

<<<<<<< HEAD
    criterion = get_criterion(config['prior']['classification']['max_num_classes'])
    
    # backwards compatibility for cases where absence of parameter doesn't correspond to current default
    if 'n_samples' not in passed_config['prior']:
        config['prior']['n_samples'] = config['bptt']
    if 'y_encoder' not in passed_config['transformer']:
        config['transformer']['y_encoder'] = 'linear'
    if 'model_type' not in passed_config['general']:
        config['general']['model_type'] = 'tabpfn'

    dl = get_dataloader(prior_config=config['prior'], dataloader_config=config['dataloader'], diff_config=config['differentiable_hyperparameters'], device=device)
=======
    criterion = get_criterion(config['max_num_classes'])

    # backwards compatibility for cases where absence of parameter doesn't correspond to current default
    if 'n_samples' not in passed_config:
        config['n_samples'] = config['bptt']
    if 'y_encoder' not in passed_config:
        config['y_encoder'] = 'linear'
    if 'model_type' not in passed_config:
        if 'model_maker' in passed_config:
            config['model_type'] = config['model_maker']
        else:
            config['model_type'] = 'tabpfn'

    config['low_rank_weights'] = passed_config.get('low_rank_weights', passed_config.get('weight_embedding_rank', None) is not None)

    epochs = 0 if not should_train else config['epochs']

    dl = get_dataloader(config=config, steps_per_epoch=config['num_steps'], batch_size=config['batch_size'], n_samples=config['n_samples'], device=device,
                        prior_type=config['prior_type'])
>>>>>>> ece8ffc7
    y_encoder = get_y_encoder(config)

    encoder = get_encoder(config)
    model = assemble_model(encoder_layer=encoder, y_encoder_layer=y_encoder, model_type=config['general']['model_type'], config_transformer=config['transformer'],
                           config_mothernet=config['mothernet'], config_additive=config['additive'], config_perceiver=config['perceiver'],
                           num_features=config['prior']['num_features'], max_num_classes=config['prior']['classification']['max_num_classes'])
    
    if model_state is not None:
        if not load_model_strict:
            for k, v in model.state_dict().items():
                if k in model_state and model_state[k].shape != v.shape:
                    model_state.pop(k)
        model.load_state_dict(model_state, strict=load_model_strict)

    if verbose:
        print(f"Using a Transformer with {sum(p.numel() for p in model.parameters())/1000/1000:.{2}f} M parameters")

    if 'losses' in config:
        # for continuing training
        model.losses = config['losses']
        model.learning_rates = config['learning_rates']
        model.wallclock_times = config.get('wallclock_times', [])

    if should_train:    
        model = train(dl, model, criterion=criterion, optimizer_state=optimizer_state, scheduler=scheduler,
                      epoch_callback=epoch_callback, verbose=verbose_train, **config['optimizer'])

    return model<|MERGE_RESOLUTION|>--- conflicted
+++ resolved
@@ -83,7 +83,6 @@
     verbose_train, verbose_prior = verbose >= 1, verbose >= 2
     config['verbose'] = verbose_prior
 
-<<<<<<< HEAD
     criterion = get_criterion(config['prior']['classification']['max_num_classes'])
     
     # backwards compatibility for cases where absence of parameter doesn't correspond to current default
@@ -91,31 +90,13 @@
         config['prior']['n_samples'] = config['bptt']
     if 'y_encoder' not in passed_config['transformer']:
         config['transformer']['y_encoder'] = 'linear'
-    if 'model_type' not in passed_config['general']:
-        config['general']['model_type'] = 'tabpfn'
-
-    dl = get_dataloader(prior_config=config['prior'], dataloader_config=config['dataloader'], diff_config=config['differentiable_hyperparameters'], device=device)
-=======
-    criterion = get_criterion(config['max_num_classes'])
-
-    # backwards compatibility for cases where absence of parameter doesn't correspond to current default
-    if 'n_samples' not in passed_config:
-        config['n_samples'] = config['bptt']
-    if 'y_encoder' not in passed_config:
-        config['y_encoder'] = 'linear'
     if 'model_type' not in passed_config:
         if 'model_maker' in passed_config:
             config['model_type'] = config['model_maker']
         else:
             config['model_type'] = 'tabpfn'
 
-    config['low_rank_weights'] = passed_config.get('low_rank_weights', passed_config.get('weight_embedding_rank', None) is not None)
-
-    epochs = 0 if not should_train else config['epochs']
-
-    dl = get_dataloader(config=config, steps_per_epoch=config['num_steps'], batch_size=config['batch_size'], n_samples=config['n_samples'], device=device,
-                        prior_type=config['prior_type'])
->>>>>>> ece8ffc7
+    dl = get_dataloader(prior_config=config['prior'], dataloader_config=config['dataloader'], diff_config=config['differentiable_hyperparameters'], device=device)
     y_encoder = get_y_encoder(config)
 
     encoder = get_encoder(config)
