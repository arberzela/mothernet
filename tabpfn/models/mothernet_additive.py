import torch
import torch.nn as nn

from tabpfn.models.decoders import AdditiveModelDecoder, FactorizedAdditiveModelDecoder
from tabpfn.models.encoders import BinEmbeddingEncoder, Linear
from tabpfn.models.layer import TransformerEncoderLayer
from tabpfn.models.transformer import TransformerEncoderDiffInit
from tabpfn.utils import SeqBN, bool_mask_to_att_mask


class MotherNetAdditive(nn.Module):
    def __init__(self, *, n_features, n_out, emsize, nhead, nhid_factor, nlayers, dropout=0.0, y_encoder_layer=None,
                 input_normalization=False, init_method=None, pre_norm=False,
                 activation='gelu', recompute_attn=False, full_attention=False,
<<<<<<< HEAD
                 all_layers_same_init=False, efficient_eval_masking=True, decoder_embed_dim=2048, low_rank_weights=None, weight_embedding_rank=None,
                 decoder_two_hidden_layers=False, decoder_hidden_size=None, n_bins=64, shared_embedding=False, shared_embedding_rank=16, y_encoder=None,
                 predicted_hidden_layer_size=None, output_attention=None, special_token=None, no_double_embedding=None, predicted_hidden_layers=None):
=======
                 all_layers_same_init=False, efficient_eval_masking=True, decoder_embed_dim=2048,
                 decoder_two_hidden_layers=False, decoder_hidden_size=None, n_bins=64, input_bin_embedding=False,
                 bin_embedding_rank=16, output_rank=16, factorized_output=False):
>>>>>>> 33facc98
        super().__init__()
        nhid = emsize *  nhid_factor
        self.y_encoder = y_encoder # unused for now, y_encoder_layer was passed
        self.low_rank_weights = low_rank_weights # ignored for now
        self.weight_embedding_rank = weight_embedding_rank # ignored for now
        def encoder_layer_creator(): return TransformerEncoderLayer(emsize, nhead, nhid, dropout, activation=activation,
                                                                    pre_norm=pre_norm, recompute_attn=recompute_attn)
        self.transformer_encoder = nn.TransformerEncoder(encoder_layer_creator(), nlayers)\
            if all_layers_same_init else TransformerEncoderDiffInit(encoder_layer_creator, nlayers)
<<<<<<< HEAD
        self.emsize = emsize
        if shared_embedding:
            self.encoder = BinEmbeddingEncoder(num_features=n_features, emsize=emsize, n_bins=n_bins, rank=shared_embedding_rank)
        else:
            self.encoder = Linear(num_features=n_features*n_bins, emsize=emsize, replace_nan_by_zero=True)
        self.y_encoder = y_encoder_layer
        self.input_ln = SeqBN(emsize) if input_normalization else None
=======
        self.ninp = ninp
        if input_bin_embedding:
            self.encoder = BinEmbeddingEncoder(num_features=n_features, emsize=ninp, n_bins=n_bins, rank=bin_embedding_rank)
        else:
            self.encoder = Linear(num_features=n_features*n_bins, emsize=ninp, replace_nan_by_zero=True)
        self.y_encoder = y_encoder
        self.pos_encoder = pos_encoder
        self.input_ln = SeqBN(ninp) if input_normalization else None 
>>>>>>> 33facc98
        self.init_method = init_method
        self.full_attention = full_attention
        self.efficient_eval_masking = efficient_eval_masking
        self.n_bins = n_bins
        self.n_out = n_out
        self.nhid = nhid
<<<<<<< HEAD
        self.shared_embedding = shared_embedding

        self.decoder = AdditiveModelDecoder(n_features=n_features, n_bins=n_bins, emsize=emsize, hidden_size=decoder_hidden_size, n_out=n_out,
                                            embed_dim=decoder_embed_dim,
                                            decoder_two_hidden_layers=decoder_two_hidden_layers, nhead=nhead, shared_embedding=shared_embedding)
=======
        self.input_bin_embedding = input_bin_embedding
        self.output_rank = output_rank
        self.factorized_output = factorized_output

        if factorized_output:
            self.decoder = FactorizedAdditiveModelDecoder(n_features=n_features, n_bins=n_bins, emsize=ninp, hidden_size=decoder_hidden_size, n_out=n_out,
                                                          embed_dim=decoder_embed_dim,
                                                          decoder_two_hidden_layers=decoder_two_hidden_layers, nhead=nhead, rank=output_rank)
        else:
            self.decoder = AdditiveModelDecoder(n_features=n_features, n_bins=n_bins, emsize=ninp, hidden_size=decoder_hidden_size, n_out=n_out,
                                                embed_dim=decoder_embed_dim,
                                                decoder_two_hidden_layers=decoder_two_hidden_layers, nhead=nhead)
>>>>>>> 33facc98

        self.init_weights()

    def __setstate__(self, state):
        super().__setstate__(state)
        # ?!?!? FIXME THIS SEEMS WRONG
        self.__dict__.setdefault('efficient_eval_masking', False)

    @staticmethod
    def generate_square_subsequent_mask(sz):
        mask = (torch.triu(torch.ones(sz, sz)) == 1).transpose(0, 1)
        return bool_mask_to_att_mask(mask)

    @staticmethod
    def generate_D_q_matrix(sz, query_size):
        train_size = sz-query_size
        mask = torch.zeros(sz, sz) == 0
        mask[:, train_size:].zero_()
        mask |= torch.eye(sz) == 1
        return bool_mask_to_att_mask(mask)

    @staticmethod
    def generate_global_att_query_matrix(num_global_att_tokens, n_samples, num_query_tokens):
        train_size = n_samples + num_global_att_tokens - num_query_tokens
        sz = n_samples + num_global_att_tokens
        mask = torch.zeros(num_query_tokens, sz) == 0
        mask[:, train_size:].zero_()
        mask[:, train_size:] |= torch.eye(num_query_tokens) == 1
        return bool_mask_to_att_mask(mask)

    @staticmethod
    def generate_global_att_trainset_matrix(num_global_att_tokens, n_samples, num_query_tokens):
        trainset_size = n_samples - num_query_tokens
        mask = torch.zeros(trainset_size, num_global_att_tokens) == 0
        return bool_mask_to_att_mask(mask)

    @staticmethod
    def generate_global_att_globaltokens_matrix(num_global_att_tokens, n_samples, num_query_tokens):
        mask = torch.zeros(num_global_att_tokens, num_global_att_tokens+n_samples-num_query_tokens) == 0
        return bool_mask_to_att_mask(mask)

    def init_weights(self):
        if self.init_method is not None:
            self.apply(self.init_method)
        for layer in self.transformer_encoder.layers:
            nn.init.zeros_(layer.linear2.weight)
            nn.init.zeros_(layer.linear2.bias)
            attns = layer.self_attn if isinstance(layer.self_attn, nn.ModuleList) else [layer.self_attn]
            for attn in attns:
                nn.init.zeros_(attn.out_proj.weight)
                nn.init.zeros_(attn.out_proj.bias)

    def forward(self, src, single_eval_pos=None):
        assert isinstance(src, tuple), 'inputs (src) have to be given as (x,y) or (style,x,y) tuple'

        _, x_src_org, y_src = src
        X_onehot, _ = bin_data(x_src_org, n_bins=self.n_bins)
        X_onehot = X_onehot.float()
        if self.input_bin_embedding:
            X_onehot_flat = X_onehot
        else:
            # would be more elegant to do this in the actual encoder
            X_onehot_flat = X_onehot.reshape((*X_onehot.shape[:-2], -1))

        x_src = self.encoder(X_onehot_flat)
        y_src = self.y_encoder(y_src.unsqueeze(-1) if len(y_src.shape) < len(x_src.shape) else y_src)
        train_x = x_src[:single_eval_pos] + y_src[:single_eval_pos]

        output = self.transformer_encoder(train_x)
        weights, biases = self.decoder(output)
        # n samples, b batch, k feature, d bins, o outputs
        h = torch.einsum("nbkd,bkdo->nbo", X_onehot[single_eval_pos:], weights)
        h = h + biases

        if h.isnan().all():
            print("NAN")
            import pdb
            pdb.set_trace()
        return h


def bin_data(data, n_bins):
    # FIXME treat NaN as separate bin
    data_nona = torch.nan_to_num(data, nan=0)
    quantiles = torch.arange(n_bins + 1, device=data.device) / n_bins
    bin_edges = torch.quantile(data_nona, quantiles[1:-1], dim=0)
    zero_padding = (data_nona == 0).all(axis=0)
    # FIXME extra data copy
    bin_edges = bin_edges.transpose(0, -1).contiguous()
    data_nona = data_nona.transpose(0, -1).contiguous()
    X_binned = torch.searchsorted(bin_edges, data_nona)
    X_onehot = nn.functional.one_hot(X_binned.transpose(0, -1), num_classes=n_bins)
    # mask zero padding data
    X_onehot[:, zero_padding, :] = 0
    return X_onehot, bin_edges<|MERGE_RESOLUTION|>--- conflicted
+++ resolved
@@ -12,15 +12,10 @@
     def __init__(self, *, n_features, n_out, emsize, nhead, nhid_factor, nlayers, dropout=0.0, y_encoder_layer=None,
                  input_normalization=False, init_method=None, pre_norm=False,
                  activation='gelu', recompute_attn=False, full_attention=False,
-<<<<<<< HEAD
                  all_layers_same_init=False, efficient_eval_masking=True, decoder_embed_dim=2048, low_rank_weights=None, weight_embedding_rank=None,
-                 decoder_two_hidden_layers=False, decoder_hidden_size=None, n_bins=64, shared_embedding=False, shared_embedding_rank=16, y_encoder=None,
+                 decoder_two_hidden_layers=False, decoder_hidden_size=None, n_bins=64, input_bin_embedding=False,
+                 bin_embedding_rank=16, output_rank=16, factorized_output=False, y_encoder=None,
                  predicted_hidden_layer_size=None, output_attention=None, special_token=None, no_double_embedding=None, predicted_hidden_layers=None):
-=======
-                 all_layers_same_init=False, efficient_eval_masking=True, decoder_embed_dim=2048,
-                 decoder_two_hidden_layers=False, decoder_hidden_size=None, n_bins=64, input_bin_embedding=False,
-                 bin_embedding_rank=16, output_rank=16, factorized_output=False):
->>>>>>> 33facc98
         super().__init__()
         nhid = emsize *  nhid_factor
         self.y_encoder = y_encoder # unused for now, y_encoder_layer was passed
@@ -30,50 +25,31 @@
                                                                     pre_norm=pre_norm, recompute_attn=recompute_attn)
         self.transformer_encoder = nn.TransformerEncoder(encoder_layer_creator(), nlayers)\
             if all_layers_same_init else TransformerEncoderDiffInit(encoder_layer_creator, nlayers)
-<<<<<<< HEAD
         self.emsize = emsize
-        if shared_embedding:
-            self.encoder = BinEmbeddingEncoder(num_features=n_features, emsize=emsize, n_bins=n_bins, rank=shared_embedding_rank)
+        if input_bin_embedding:
+            self.encoder = BinEmbeddingEncoder(num_features=n_features, emsize=emsize, n_bins=n_bins, rank=bin_embedding_rank)
         else:
             self.encoder = Linear(num_features=n_features*n_bins, emsize=emsize, replace_nan_by_zero=True)
         self.y_encoder = y_encoder_layer
         self.input_ln = SeqBN(emsize) if input_normalization else None
-=======
-        self.ninp = ninp
-        if input_bin_embedding:
-            self.encoder = BinEmbeddingEncoder(num_features=n_features, emsize=ninp, n_bins=n_bins, rank=bin_embedding_rank)
-        else:
-            self.encoder = Linear(num_features=n_features*n_bins, emsize=ninp, replace_nan_by_zero=True)
-        self.y_encoder = y_encoder
-        self.pos_encoder = pos_encoder
-        self.input_ln = SeqBN(ninp) if input_normalization else None 
->>>>>>> 33facc98
         self.init_method = init_method
         self.full_attention = full_attention
         self.efficient_eval_masking = efficient_eval_masking
         self.n_bins = n_bins
         self.n_out = n_out
         self.nhid = nhid
-<<<<<<< HEAD
-        self.shared_embedding = shared_embedding
-
-        self.decoder = AdditiveModelDecoder(n_features=n_features, n_bins=n_bins, emsize=emsize, hidden_size=decoder_hidden_size, n_out=n_out,
-                                            embed_dim=decoder_embed_dim,
-                                            decoder_two_hidden_layers=decoder_two_hidden_layers, nhead=nhead, shared_embedding=shared_embedding)
-=======
         self.input_bin_embedding = input_bin_embedding
         self.output_rank = output_rank
         self.factorized_output = factorized_output
 
         if factorized_output:
-            self.decoder = FactorizedAdditiveModelDecoder(n_features=n_features, n_bins=n_bins, emsize=ninp, hidden_size=decoder_hidden_size, n_out=n_out,
+            self.decoder = FactorizedAdditiveModelDecoder(n_features=n_features, n_bins=n_bins, emsize=emsize, hidden_size=decoder_hidden_size, n_out=n_out,
                                                           embed_dim=decoder_embed_dim,
                                                           decoder_two_hidden_layers=decoder_two_hidden_layers, nhead=nhead, rank=output_rank)
         else:
-            self.decoder = AdditiveModelDecoder(n_features=n_features, n_bins=n_bins, emsize=ninp, hidden_size=decoder_hidden_size, n_out=n_out,
+            self.decoder = AdditiveModelDecoder(n_features=n_features, n_bins=n_bins, emsize=emsize, hidden_size=decoder_hidden_size, n_out=n_out,
                                                 embed_dim=decoder_embed_dim,
                                                 decoder_two_hidden_layers=decoder_two_hidden_layers, nhead=nhead)
->>>>>>> 33facc98
 
         self.init_weights()
 
