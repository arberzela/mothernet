import torch
import torch.nn as nn

from tabpfn.models.decoders import AdditiveModelDecoder, FactorizedAdditiveModelDecoder
from tabpfn.models.encoders import BinEmbeddingEncoder, Linear
from tabpfn.models.layer import TransformerEncoderLayer
from tabpfn.models.transformer import TransformerEncoderDiffInit
from tabpfn.utils import SeqBN, bool_mask_to_att_mask


class MotherNetAdditive(nn.Module):
    def __init__(self, *, n_features, n_out, emsize, nhead, nhid_factor, nlayers, dropout=0.0, y_encoder_layer=None,
                 input_normalization=False, init_method=None, pre_norm=False,
                 activation='gelu', recompute_attn=False, full_attention=False,
                 all_layers_same_init=False, efficient_eval_masking=True, decoder_embed_dim=2048, low_rank_weights=None, weight_embedding_rank=None,
                 decoder_two_hidden_layers=False, decoder_hidden_size=None, n_bins=64, input_bin_embedding=False,
<<<<<<< HEAD
                 bin_embedding_rank=16, output_rank=16, factorized_output=False, y_encoder=None,
                 predicted_hidden_layer_size=None, output_attention=None, special_token=None, no_double_embedding=None, predicted_hidden_layers=None):
=======
                 bin_embedding_rank=16, output_rank=16, factorized_output=False, nonlinear_bin_embedding=True):
>>>>>>> 064f3423
        super().__init__()
        nhid = emsize *  nhid_factor
        self.y_encoder = y_encoder # unused for now, y_encoder_layer was passed
        self.low_rank_weights = low_rank_weights # ignored for now
        self.weight_embedding_rank = weight_embedding_rank # ignored for now
        def encoder_layer_creator(): return TransformerEncoderLayer(emsize, nhead, nhid, dropout, activation=activation,
                                                                    pre_norm=pre_norm, recompute_attn=recompute_attn)
        self.transformer_encoder = nn.TransformerEncoder(encoder_layer_creator(), nlayers)\
            if all_layers_same_init else TransformerEncoderDiffInit(encoder_layer_creator, nlayers)
<<<<<<< HEAD
        self.emsize = emsize
        if input_bin_embedding:
            self.encoder = BinEmbeddingEncoder(num_features=n_features, emsize=emsize, n_bins=n_bins, rank=bin_embedding_rank)
        else:
            self.encoder = Linear(num_features=n_features*n_bins, emsize=emsize, replace_nan_by_zero=True)
        self.y_encoder = y_encoder_layer
        self.input_ln = SeqBN(emsize) if input_normalization else None
=======
        self.ninp = ninp
        if input_bin_embedding == "linear":
            self.encoder = BinEmbeddingEncoder(num_features=n_features, emsize=ninp, n_bins=n_bins, rank=bin_embedding_rank, nonlinear=False)
        elif input_bin_embedding in ["True", "nonlinear"] or isinstance(input_bin_embedding, bool) and input_bin_embedding:
            self.encoder = BinEmbeddingEncoder(num_features=n_features, emsize=ninp, n_bins=n_bins, rank=bin_embedding_rank, nonlinear=True)
        elif input_bin_embedding in ["none", "False"] or isinstance(input_bin_embedding, bool) and not input_bin_embedding:
            self.encoder = Linear(num_features=n_features*n_bins, emsize=ninp, replace_nan_by_zero=True)
        else:
            raise ValueError(f"Unknown input_bin_embedding: {input_bin_embedding}")
        self.y_encoder = y_encoder
        self.pos_encoder = pos_encoder
        self.input_ln = SeqBN(ninp) if input_normalization else None 
>>>>>>> 064f3423
        self.init_method = init_method
        self.full_attention = full_attention
        self.efficient_eval_masking = efficient_eval_masking
        self.n_bins = n_bins
        self.n_out = n_out
        self.nhid = nhid
        self.input_bin_embedding = input_bin_embedding
        self.output_rank = output_rank
        self.factorized_output = factorized_output

        if factorized_output:
            self.decoder = FactorizedAdditiveModelDecoder(n_features=n_features, n_bins=n_bins, emsize=emsize, hidden_size=decoder_hidden_size, n_out=n_out,
                                                          embed_dim=decoder_embed_dim,
                                                          decoder_two_hidden_layers=decoder_two_hidden_layers, nhead=nhead, rank=output_rank)
        else:
            self.decoder = AdditiveModelDecoder(n_features=n_features, n_bins=n_bins, emsize=emsize, hidden_size=decoder_hidden_size, n_out=n_out,
                                                embed_dim=decoder_embed_dim,
                                                decoder_two_hidden_layers=decoder_two_hidden_layers, nhead=nhead)

        self.init_weights()

    def __setstate__(self, state):
        super().__setstate__(state)
        # ?!?!? FIXME THIS SEEMS WRONG
        self.__dict__.setdefault('efficient_eval_masking', False)

    @staticmethod
    def generate_square_subsequent_mask(sz):
        mask = (torch.triu(torch.ones(sz, sz)) == 1).transpose(0, 1)
        return bool_mask_to_att_mask(mask)

    @staticmethod
    def generate_D_q_matrix(sz, query_size):
        train_size = sz-query_size
        mask = torch.zeros(sz, sz) == 0
        mask[:, train_size:].zero_()
        mask |= torch.eye(sz) == 1
        return bool_mask_to_att_mask(mask)

    @staticmethod
    def generate_global_att_query_matrix(num_global_att_tokens, n_samples, num_query_tokens):
        train_size = n_samples + num_global_att_tokens - num_query_tokens
        sz = n_samples + num_global_att_tokens
        mask = torch.zeros(num_query_tokens, sz) == 0
        mask[:, train_size:].zero_()
        mask[:, train_size:] |= torch.eye(num_query_tokens) == 1
        return bool_mask_to_att_mask(mask)

    @staticmethod
    def generate_global_att_trainset_matrix(num_global_att_tokens, n_samples, num_query_tokens):
        trainset_size = n_samples - num_query_tokens
        mask = torch.zeros(trainset_size, num_global_att_tokens) == 0
        return bool_mask_to_att_mask(mask)

    @staticmethod
    def generate_global_att_globaltokens_matrix(num_global_att_tokens, n_samples, num_query_tokens):
        mask = torch.zeros(num_global_att_tokens, num_global_att_tokens+n_samples-num_query_tokens) == 0
        return bool_mask_to_att_mask(mask)

    def init_weights(self):
        if self.init_method is not None:
            self.apply(self.init_method)
        for layer in self.transformer_encoder.layers:
            nn.init.zeros_(layer.linear2.weight)
            nn.init.zeros_(layer.linear2.bias)
            attns = layer.self_attn if isinstance(layer.self_attn, nn.ModuleList) else [layer.self_attn]
            for attn in attns:
                nn.init.zeros_(attn.out_proj.weight)
                nn.init.zeros_(attn.out_proj.bias)

    def forward(self, src, single_eval_pos=None):
        assert isinstance(src, tuple), 'inputs (src) have to be given as (x,y) or (style,x,y) tuple'

        _, x_src_org, y_src = src
        X_onehot, _ = bin_data(x_src_org, n_bins=self.n_bins)
        X_onehot = X_onehot.float()
        if self.input_bin_embedding in ['linear', 'True', 'nonlinear']:
            X_onehot_flat = X_onehot
        elif self.input_bin_embedding in ['none', 'False']:
            # would be more elegant to do this in the actual encoder
            X_onehot_flat = X_onehot.reshape((*X_onehot.shape[:-2], -1))
        else:
            raise ValueError(f"Unknown input_bin_embedding: {self.input_bin_embedding}")

        x_src = self.encoder(X_onehot_flat)
        y_src = self.y_encoder(y_src.unsqueeze(-1) if len(y_src.shape) < len(x_src.shape) else y_src)
        train_x = x_src[:single_eval_pos] + y_src[:single_eval_pos]

        output = self.transformer_encoder(train_x)
        weights, biases = self.decoder(output)
        # n samples, b batch, k feature, d bins, o outputs
        h = torch.einsum("nbkd,bkdo->nbo", X_onehot[single_eval_pos:], weights)
        h = h + biases

        if h.isnan().all():
            print("NAN")
            import pdb
            pdb.set_trace()
        return h


def bin_data(data, n_bins):
    # FIXME treat NaN as separate bin
    data_nona = torch.nan_to_num(data, nan=0)
    quantiles = torch.arange(n_bins + 1, device=data.device) / n_bins
    bin_edges = torch.quantile(data_nona, quantiles[1:-1], dim=0)
    zero_padding = (data_nona == 0).all(axis=0)
    # FIXME extra data copy
    bin_edges = bin_edges.transpose(0, -1).contiguous()
    data_nona = data_nona.transpose(0, -1).contiguous()
    X_binned = torch.searchsorted(bin_edges, data_nona)
    X_onehot = nn.functional.one_hot(X_binned.transpose(0, -1), num_classes=n_bins)
    # mask zero padding data
    X_onehot[:, zero_padding, :] = 0
    return X_onehot, bin_edges<|MERGE_RESOLUTION|>--- conflicted
+++ resolved
@@ -14,43 +14,29 @@
                  activation='gelu', recompute_attn=False, full_attention=False,
                  all_layers_same_init=False, efficient_eval_masking=True, decoder_embed_dim=2048, low_rank_weights=None, weight_embedding_rank=None,
                  decoder_two_hidden_layers=False, decoder_hidden_size=None, n_bins=64, input_bin_embedding=False,
-<<<<<<< HEAD
-                 bin_embedding_rank=16, output_rank=16, factorized_output=False, y_encoder=None,
+                 bin_embedding_rank=16, output_rank=16, factorized_output=False, y_encoder=None, 
                  predicted_hidden_layer_size=None, output_attention=None, special_token=None, no_double_embedding=None, predicted_hidden_layers=None):
-=======
-                 bin_embedding_rank=16, output_rank=16, factorized_output=False, nonlinear_bin_embedding=True):
->>>>>>> 064f3423
         super().__init__()
         nhid = emsize *  nhid_factor
-        self.y_encoder = y_encoder # unused for now, y_encoder_layer was passed
+        self.y_encoder = y_encoder_layer
         self.low_rank_weights = low_rank_weights # ignored for now
         self.weight_embedding_rank = weight_embedding_rank # ignored for now
         def encoder_layer_creator(): return TransformerEncoderLayer(emsize, nhead, nhid, dropout, activation=activation,
                                                                     pre_norm=pre_norm, recompute_attn=recompute_attn)
         self.transformer_encoder = nn.TransformerEncoder(encoder_layer_creator(), nlayers)\
             if all_layers_same_init else TransformerEncoderDiffInit(encoder_layer_creator, nlayers)
-<<<<<<< HEAD
         self.emsize = emsize
-        if input_bin_embedding:
-            self.encoder = BinEmbeddingEncoder(num_features=n_features, emsize=emsize, n_bins=n_bins, rank=bin_embedding_rank)
-        else:
+
+        if input_bin_embedding == "linear":
+            self.encoder = BinEmbeddingEncoder(num_features=n_features, emsize=emsize, n_bins=n_bins, rank=bin_embedding_rank, nonlinear=False)
+        elif input_bin_embedding in ["True", "nonlinear"] or isinstance(input_bin_embedding, bool) and input_bin_embedding:
+            self.encoder = BinEmbeddingEncoder(num_features=n_features, emsize=emsize, n_bins=n_bins, rank=bin_embedding_rank, nonlinear=True)
+        elif input_bin_embedding in ["none", "False"] or isinstance(input_bin_embedding, bool) and not input_bin_embedding:
             self.encoder = Linear(num_features=n_features*n_bins, emsize=emsize, replace_nan_by_zero=True)
-        self.y_encoder = y_encoder_layer
-        self.input_ln = SeqBN(emsize) if input_normalization else None
-=======
-        self.ninp = ninp
-        if input_bin_embedding == "linear":
-            self.encoder = BinEmbeddingEncoder(num_features=n_features, emsize=ninp, n_bins=n_bins, rank=bin_embedding_rank, nonlinear=False)
-        elif input_bin_embedding in ["True", "nonlinear"] or isinstance(input_bin_embedding, bool) and input_bin_embedding:
-            self.encoder = BinEmbeddingEncoder(num_features=n_features, emsize=ninp, n_bins=n_bins, rank=bin_embedding_rank, nonlinear=True)
-        elif input_bin_embedding in ["none", "False"] or isinstance(input_bin_embedding, bool) and not input_bin_embedding:
-            self.encoder = Linear(num_features=n_features*n_bins, emsize=ninp, replace_nan_by_zero=True)
         else:
             raise ValueError(f"Unknown input_bin_embedding: {input_bin_embedding}")
-        self.y_encoder = y_encoder
-        self.pos_encoder = pos_encoder
+
         self.input_ln = SeqBN(ninp) if input_normalization else None 
->>>>>>> 064f3423
         self.init_method = init_method
         self.full_attention = full_attention
         self.efficient_eval_masking = efficient_eval_masking
