import random
import time

import numpy as np
import torch
from torch import nn

from tabpfn.utils import (nan_handling_missing_for_a_reason_value, nan_handling_missing_for_no_reason_value,
                          nan_handling_missing_for_unknown_reason_value, normalize_by_used_features_f, normalize_data,
                          remove_outliers)

from tabpfn.priors.differentiable_prior import sample_distributions
from .utils import CategoricalActivation, randomize_classes, uniform_int_sampler_f


class BalancedBinarize:
    def __call__(self, x):
        return (x > torch.median(x)).float()


def class_sampler_f(min_, max_):
    def s():
        if random.random() > 0.5:
            return uniform_int_sampler_f(min_, max_)()
        return 2
    return s


class RegressionNormalized:
    def __call__(self, x):
        # x has shape (T,B)

        # TODO: Normalize to -1, 1 or gaussian normal
        maxima = torch.max(x, 0)[0]
        minima = torch.min(x, 0)[0]
        norm = (x - minima) / (maxima-minima)

        return norm


class MulticlassSteps:
    """"Sample piecewise constant functions with random number of steps and random class boundaries"""
    def __init__(self, num_classes, max_steps=10):
        self.num_classes = class_sampler_f(2, num_classes)()
        self.num_steps = np.random.randint(1, max_steps) if max_steps > 1 else 1

    def __call__(self, x):
        # x has shape (T,B,H) ?!
        # x has shape (samples, batch)
        # CAUTION: This samples the same idx in sequence for each class boundary in a batch
        class_boundary_indices = torch.randint(0, x.shape[0], ((self.num_classes - 1) * (self.num_steps - 1) + 1,), device=x.device)
        class_boundaries_sorted, _ = x[class_boundary_indices].sort(axis=0)
        step_assignments = torch.searchsorted(class_boundaries_sorted.T.contiguous(), x.T.contiguous()).T
        class_assignments = torch.randint(0, self.num_classes, (step_assignments.max() + 1, x.shape[1]), device=x.device)
        classes = torch.gather(class_assignments, 0, step_assignments)
        return classes


class MulticlassRank:
    def __init__(self, num_classes, ordered_p=0.5):
        self.num_classes = class_sampler_f(2, num_classes)()
        self.ordered_p = ordered_p

    def __call__(self, x):
        # x has shape (T,B,H)

        # CAUTION: This samples the same idx in sequence for each class boundary in a batch
        class_boundaries = torch.randint(0, x.shape[0], (self.num_classes - 1,))
        class_boundaries = x[class_boundaries].unsqueeze(1)

        d = (x > class_boundaries).sum(axis=0)

        randomized_classes = torch.rand((d.shape[1], )) > self.ordered_p
        d[:, randomized_classes] = randomize_classes(d[:, randomized_classes], self.num_classes)
        reverse_classes = torch.rand((d.shape[1],)) > 0.5
        d[:, reverse_classes] = self.num_classes - 1 - d[:, reverse_classes]
        return d


class ClassificationAdapter:
    # This class samples the number of features actually use (num_features_used), the number of samples
    # adds NaN and potentially categorical features
    # and discretizes the classification output variable
    # It's instantiated anew for each batch that's created
    def __init__(self, base_prior, hyperparameters, config):
        # hyperparameters are those passed via SamplingPrior.get_batch
        # config are passed directly from the constructor.
        united_again = {**hyperparameters, **config}
        self.h = sample_distributions(united_again)

        self.base_prior = base_prior
        if self.h['num_classes'] == 0:
            self.class_assigner = RegressionNormalized()
        else:
            if self.h['num_classes'] > 1 and not self.h['balanced']:
                if self.h['multiclass_type'] == 'rank':
                    self.class_assigner = MulticlassRank(
                        self.h['num_classes'], ordered_p=self.h['output_multiclass_ordered_p']
                    )
                elif self.h['multiclass_type'] == 'steps':
                    self.class_assigner =  MulticlassSteps(self.h['num_classes'], self.h['multiclass_max_steps'])
                else:
                    raise ValueError("Unknow Multiclass type")
            elif self.h['num_classes'] == 2 and self.h['balanced']:
                self.class_assigner = BalancedBinarize()
            elif self.h['num_classes'] > 2 and self.h['balanced']:
                raise NotImplementedError("Balanced multiclass training is not possible")

    def drop_for_reason(self, x, v):
        nan_prob_sampler = CategoricalActivation(
            ordered_p=0.0, categorical_p=1.0, keep_activation_size=False,
            num_classes_sampler=lambda: 20)
        d = nan_prob_sampler(x)
        # TODO: Make a different ordering for each activation
        x[d < torch.rand((1,), device=x.device) * 20 * self.h['nan_prob_no_reason'] * random.random()] = v
        return x

    def drop_for_no_reason(self, x, v):
        x[torch.rand(x.shape, device=x.device) < random.random() * self.h['nan_prob_no_reason']] = v
        return x

    def __call__(self, batch_size, n_samples, num_features, device, epoch=None, single_eval_pos=None):
        # num_features is constant for all batches, num_features used is passed down to wrapped priors to change number of features
        args = {'device': device, 'n_samples': n_samples, 'num_features': self.h['num_features_used'], 'batch_size': batch_size, 'epoch': epoch, 'single_eval_pos': single_eval_pos}
        x, y, y_ = self.base_prior.get_batch(hyperparameters=self.h, **args)

        assert x.shape[2] == self.h['num_features_used']

        if self.h['nan_prob_no_reason']+self.h['nan_prob_a_reason']+self.h['nan_prob_unknown_reason'] > 0 and random.random() > 0.5:  # Only one out of two datasets should have nans
            if random.random() < self.h['nan_prob_no_reason']:  # Missing for no reason
                x = self.drop_for_no_reason(x, nan_handling_missing_for_no_reason_value(self.h['set_value_to_nan']))

            if self.h['nan_prob_a_reason'] > 0 and random.random() > 0.5:  # Missing for a reason
                x = self.drop_for_reason(x, nan_handling_missing_for_a_reason_value(self.h['set_value_to_nan']))

            if self.h['nan_prob_unknown_reason'] > 0:  # Missing for unknown reason  and random.random() > 0.5
                if random.random() < self.h['nan_prob_unknown_reason_reason_prior']:
                    x = self.drop_for_no_reason(x, nan_handling_missing_for_unknown_reason_value(self.h['set_value_to_nan']))
                else:
                    x = self.drop_for_reason(x, nan_handling_missing_for_unknown_reason_value(self.h['set_value_to_nan']))

        # Categorical features
<<<<<<< HEAD
        if random.random() < self.h['categorical_feature_p']:
=======
        categorical_features = []
        if 'categorical_feature_p' in self.h and random.random() < self.h['categorical_feature_p']:
>>>>>>> 33facc98
            p = random.random()
            for col in range(x.shape[2]):
                num_unique_features = max(round(random.gammavariate(1, 10)), 2)
                m = MulticlassRank(num_unique_features, ordered_p=0.3)
                if random.random() < p:
                    categorical_features.append(col)
                    x[:, :, col] = m(x[:, :, col])
                    
        x = remove_outliers(x, categorical_features=categorical_features)
        x, y = normalize_data(x), normalize_data(y)

        # Cast to classification if enabled
        y = self.class_assigner(y).float()

        x = normalize_by_used_features_f(
            x, self.h['num_features_used'], num_features)

        # Append empty features if enabled
        x = torch.cat(
            [x, torch.zeros((x.shape[0], x.shape[1], num_features - self.h['num_features_used']),
                            device=device)], -1)

        if torch.isnan(y).sum() > 0:
            print('Nans in target!')

        for b in range(y.shape[1]):
            is_compatible, N = False, 0
            while not is_compatible and N < 10:
                targets_in_train = torch.unique(y[:single_eval_pos, b], sorted=True)
                targets_in_eval = torch.unique(y[single_eval_pos:, b], sorted=True)

                is_compatible = len(targets_in_train) == len(targets_in_eval) and (
                    targets_in_train == targets_in_eval).all() and len(targets_in_train) > 1

                if not is_compatible:
                    randperm = torch.randperm(x.shape[0])
                    x[:, b], y[:, b] = x[randperm, b], y[randperm, b]
                N = N + 1
            if not is_compatible:
                if not is_compatible:
                    # todo check that it really does this and how many together
                    y[:, b] = -100  # Relies on CE having `ignore_index` set to -100 (default)

        for b in range(y.shape[1]):
            valid_labels = y[:, b] != -100
            y[valid_labels, b] = (y[valid_labels, b] > y[valid_labels, b].unique().unsqueeze(1)).sum(axis=0).unsqueeze(0).float()

            if y[valid_labels, b].numel() != 0:
                num_classes_float = (y[valid_labels, b].max() + 1).cpu()
                num_classes = num_classes_float.int().item()
                assert num_classes == num_classes_float.item()
                random_shift = torch.randint(0, num_classes, (1,), device=device)
                y[valid_labels, b] = (y[valid_labels, b] + random_shift) % num_classes

        return x, y, y  # x.shape = (T,B,H)

class ClassificationAdapterPrior:
    def __init__(self, base_prior, **config):
        self.base_prior = base_prior
        self.config = config

    def get_batch(self, batch_size, n_samples, num_features, device, hyperparameters=None, epoch=None, single_eval_pos=None):
        with torch.no_grad():
            args = {'device': device, 'n_samples': n_samples, 'num_features': num_features, 'epoch': epoch, 'single_eval_pos': single_eval_pos}
            x, y, y_ = ClassificationAdapter(self.base_prior, hyperparameters, self.config)(batch_size=batch_size, **args)
            x, y, y_ = x.detach(), y.detach(), y_.detach()

        return x, y, y_<|MERGE_RESOLUTION|>--- conflicted
+++ resolved
@@ -140,12 +140,8 @@
                     x = self.drop_for_reason(x, nan_handling_missing_for_unknown_reason_value(self.h['set_value_to_nan']))
 
         # Categorical features
-<<<<<<< HEAD
+        categorical_features = []
         if random.random() < self.h['categorical_feature_p']:
-=======
-        categorical_features = []
-        if 'categorical_feature_p' in self.h and random.random() < self.h['categorical_feature_p']:
->>>>>>> 33facc98
             p = random.random()
             for col in range(x.shape[2]):
                 num_unique_features = max(round(random.gammavariate(1, 10)), 2)
