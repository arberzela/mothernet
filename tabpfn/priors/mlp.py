--- conflicted
+++ resolved
@@ -36,11 +36,6 @@
         self.random_feature_rotation = random_feature_rotation
         self.pre_sample_causes = pre_sample_causes
         self.add_uninformative_features = add_uninformative_features
-<<<<<<< HEAD
-
-=======
-        
->>>>>>> 1559949b
         self.is_causal = hyperparameters['is_causal']
         self.num_causes = hyperparameters['num_causes']
         self.prior_mlp_hidden_dim = hyperparameters['prior_mlp_hidden_dim']
@@ -197,20 +192,12 @@
 class MLPPrior:
     def __init__(self, config=None):
         self.config = config or {}
-<<<<<<< HEAD
     def get_batch(self, batch_size, n_samples, num_features, hyperparameters, device=default_device, num_outputs=1, epoch=None, single_eval_pos=None):
-=======
-    def get_batch(self, batch_size, n_samples, num_features, hyperparameters, device=default_device, num_outputs=1, sampling='normal', epoch=None, single_eval_pos=None):
->>>>>>> 1559949b
         if not (('mix_activations' in hyperparameters) and hyperparameters['mix_activations']):
             s = hyperparameters['prior_mlp_activations']()
             hyperparameters['prior_mlp_activations'] = lambda: s
 
-<<<<<<< HEAD
         sample = [MLP(hyperparameters, device, num_features, num_outputs, n_samples, **self.config).to(device)() for _ in range(0, batch_size)]
-=======
-        sample = [MLP(hyperparameters, device, num_features, num_outputs, n_samples, sampling, **self.config).to(device)() for _ in range(0, batch_size)]
->>>>>>> 1559949b
         x, y = zip(*sample)
         
         y = torch.cat(y, 1).detach().squeeze(2)
