--- conflicted
+++ resolved
@@ -78,19 +78,11 @@
     criterion = get_criterion(config['max_num_classes'])
 
     # DEFAULTS
-<<<<<<< HEAD
     config['multiclass_type'] = config.get('multiclass_type', 'rank')
     config['mix_activations'] = config.get('mix_activations', False)
     config['recompute_attn'] = config.get('recompute_attn', False)
     config['weight_decay'] = config.get('weight_decay', 0.0)
     config['pre_norm'] = config.get('pre_norm', False)
-=======
-    config['multiclass_type'] = config['multiclass_type'] if 'multiclass_type' in config else 'rank'
-    config['mix_activations'] = config['mix_activations'] if 'mix_activations' in config else False
-    config['recompute_attn'] = config['recompute_attn'] if 'recompute_attn' in config else False
-    config['weight_decay'] = config['weight_decay'] if 'weight_decay' in config else 0.0
-    config['pre_norm'] = config['pre_norm'] if 'pre_norm' in config else False
->>>>>>> 5ca97bdd
 
     config['eval_positions'] = [int(config['bptt'] * 0.95)]
     model_maker = config.get('model_maker', False)
@@ -110,13 +102,9 @@
                            nhid=config['emsize'] * config['nhid_factor'], nlayers=config['nlayers'], dropout=config['dropout'],
                            input_normalization=config.get('input_normalization', False),  model_maker=model_maker, max_num_classes=config['max_num_classes'],
                            predicted_hidden_layer_size=config.get('predicted_hidden_layer_size', None),
-<<<<<<< HEAD
-                           load_weights_from_this_state_dict=state_dict, load_model_strict=load_model_strict, pre_norm=config['pre_norm'], verbose=True)
-=======
                            load_weights_from_this_state_dict=state_dict, load_model_strict=load_model_strict,
                            decoder_hidden_size=config.get('decoder_hidden_size', None), no_double_embedding=config.get('no_double_embedding', False),
                            verbose=True, pre_norm=config['pre_norm'], efficient_eval_masking=config.get('efficient_eval_masking', False))
->>>>>>> 5ca97bdd
     if 'losses' in config:
         # for continuing training
         model.losses = config['losses']
