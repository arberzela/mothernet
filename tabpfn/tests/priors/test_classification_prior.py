from tabpfn.model_configs import get_base_config
import lightning as L
import torch
import pytest

from tabpfn.priors import ClassificationAdapterPrior, MLPPrior
from tabpfn.priors.flexible_categorical import ClassificationAdapter
from tabpfn.priors.differentiable_prior import parse_distributions

@pytest.mark.parametrize("num_features", [11, 51])
@pytest.mark.parametrize("batch_size", [4, 8])
@pytest.mark.parametrize("n_classes", [2, 4])
@pytest.mark.parametrize("n_samples", [128, 900])
def test_classification_prior_no_sampling(batch_size, num_features, n_samples, n_classes):
    # test the mlp prior
    L.seed_everything(42)
    config = get_base_config()
    config['prior']['classification']['num_features_used'] = num_features # always using all features in this test
    config['prior']['classification']['num_classes'] = n_classes
    prior = ClassificationAdapterPrior(MLPPrior(config['prior']['mlp']), **config['prior']['classification'])
    hyperparameters = {
        'prior_mlp_activations': lambda: torch.nn.ReLU, # relu is callable so we'd try to call it thinking it's a sampling function....
        'is_causal' : False,
        'num_causes': 3, # actually ignored because is_causal is False
        'prior_mlp_hidden_dim': 128,
        'num_layers': 3,
        'noise_std': 0.1,
        'y_is_effect': True,
        'pre_sample_weights': False,
        'prior_mlp_dropout_prob': 0.1,
        'block_wise_dropout': True,
        'init_std': 0.1,
        'sort_features': False,
        'in_clique': False,
    }
    x, y, y_ = prior.get_batch(batch_size=batch_size, num_features=num_features, n_samples=n_samples, device='cpu', hyperparameters=hyperparameters)
    assert x.shape == (n_samples, batch_size, num_features)
    assert y.shape == (n_samples, batch_size)
    assert y_.shape == (n_samples, batch_size)
    # because of the strange sampling, we an have less than n_classes many classes.
    assert y_.max() < n_classes
    assert y_.min() == 0
    if n_samples == 128 and batch_size == 4 and num_features == 11 and n_classes == 2:
        assert float(x[0, 0, 0])== -0.46619218587875366
        assert float(y[0, 0]) == 1.0


def test_classification_adapter_with_sampling():
    batch_size = 16
    num_features = 100
    n_samples = 900
    n_classes = 8
    # test the mlp prior
    L.seed_everything(42)
    config = get_base_config()
    hyperparameters = {
        'prior_mlp_activations': {'distribution': 'meta_choice_mixed', 'choice_values': [
            torch.nn.Tanh, torch.nn.Identity, torch.nn.ReLU
        ]},
        'is_causal' : False,
        'num_causes': {'distribution': 'meta_gamma', 'max_alpha': 3, 'max_scale': 7, 'round': True,
                       'lower_bound': 2}, # actually ignored because is_causal is False
        'prior_mlp_hidden_dim': {'distribution': 'meta_gamma', 'max_alpha': 3, 'max_scale': 100, 'round': True, 'lower_bound': 4},
        'num_layers': {'distribution': 'meta_gamma', 'max_alpha': 2, 'max_scale': 3, 'round': True,
                       'lower_bound': 2},
        'noise_std': 0.1,
        'y_is_effect': True,
        'pre_sample_weights': False,
        'prior_mlp_dropout_prob': {'distribution': 'meta_beta', 'scale': 0.6, 'min': 0.1, 'max': 5.0},
        'block_wise_dropout': True,
        'init_std': 0.1,
        'sort_features': False,
        'in_clique': False,
    }
    hyperparameters = parse_distributions(hyperparameters)
<<<<<<< HEAD
    adapter = ClassificationAdapter(MLPPrior(config['prior']['mlp']), hyperparameters=hyperparameters, config=config['prior']['classification'])
    assert adapter.h['num_layers'] == 3
    assert adapter.h['num_features_used'] == 15
    assert adapter.h['num_classes'] == 7
=======

    adapter = ClassificationAdapter(MLPPrior(), hyperparameters)
    assert adapter.h['num_layers'] == 6
    assert adapter.h['num_features_used'] == 7
    assert adapter.h['num_classes'] == 3
>>>>>>> 33facc98

    args = {'device': 'cpu', 'n_samples': n_samples, 'num_features': num_features}
    x, y, y_ = adapter(batch_size=batch_size, **args)
    assert x.shape == (n_samples, batch_size, num_features)
    assert y.shape == (n_samples, batch_size)
    assert y_.shape == (n_samples, batch_size)

    assert float(x[0, 0, 0]) == pytest.approx(-18.84649658203125)
    assert float(y[0, 0]) == 1.0<|MERGE_RESOLUTION|>--- conflicted
+++ resolved
@@ -73,18 +73,10 @@
         'in_clique': False,
     }
     hyperparameters = parse_distributions(hyperparameters)
-<<<<<<< HEAD
     adapter = ClassificationAdapter(MLPPrior(config['prior']['mlp']), hyperparameters=hyperparameters, config=config['prior']['classification'])
-    assert adapter.h['num_layers'] == 3
-    assert adapter.h['num_features_used'] == 15
-    assert adapter.h['num_classes'] == 7
-=======
-
-    adapter = ClassificationAdapter(MLPPrior(), hyperparameters)
     assert adapter.h['num_layers'] == 6
     assert adapter.h['num_features_used'] == 7
     assert adapter.h['num_classes'] == 3
->>>>>>> 33facc98
 
     args = {'device': 'cpu', 'n_samples': n_samples, 'num_features': num_features}
     x, y, y_ = adapter(batch_size=batch_size, **args)
