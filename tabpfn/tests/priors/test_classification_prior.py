--- conflicted
+++ resolved
@@ -5,10 +5,6 @@
 
 from tabpfn.priors import ClassificationAdapterPrior, MLPPrior
 from tabpfn.priors.flexible_categorical import ClassificationAdapter
-<<<<<<< HEAD
-from tabpfn.priors.utils import uniform_int_sampler_f
-=======
->>>>>>> ece8ffc7
 from tabpfn.priors.differentiable_prior import parse_distributions
 
 @pytest.mark.parametrize("num_features", [11, 51])
@@ -58,18 +54,10 @@
     L.seed_everything(42)
     config = get_base_config()
     hyperparameters = {
-<<<<<<< HEAD
         'prior_mlp_activations': {'distribution': 'meta_choice_mixed', 'choice_values': [
             torch.nn.Tanh, torch.nn.Identity, torch.nn.ReLU
         ]},
         'is_causal' : False,
-=======
-        'is_causal' : False,
-        'prior_mlp_activations': {'distribution': 'meta_choice_mixed', 'choice_values': [
-            torch.nn.Tanh, torch.nn.Identity, torch.nn.ReLU
-        ]},
-        'is_causal' : False,
->>>>>>> ece8ffc7
         'num_causes': {'distribution': 'meta_gamma', 'max_alpha': 3, 'max_scale': 7, 'round': True,
                        'lower_bound': 2}, # actually ignored because is_causal is False
         'prior_mlp_hidden_dim': {'distribution': 'meta_gamma', 'max_alpha': 3, 'max_scale': 100, 'round': True, 'lower_bound': 4},
@@ -78,40 +66,14 @@
         'noise_std': 0.1,
         'y_is_effect': True,
         'pre_sample_weights': False,
-<<<<<<< HEAD
         'prior_mlp_dropout_prob': {'distribution': 'meta_beta', 'scale': 0.6, 'min': 0.1, 'max': 5.0},
-=======
-        'prior_mlp_dropout_prob': {'distribution': 'meta_beta', 'scale': 0.6, 'min': 0.1, 'max': 5.0},        'noise_std': 0.1,
->>>>>>> ece8ffc7
         'block_wise_dropout': True,
         'init_std': 0.1,
         'sort_features': False,
         'in_clique': False,
-<<<<<<< HEAD
     }
     hyperparameters = parse_distributions(hyperparameters)
     adapter = ClassificationAdapter(MLPPrior(config['prior']['mlp']), hyperparameters=hyperparameters, config=config['prior']['classification'])
-=======
-        'n_samples_used': n_samples,
-        'balanced': False,
-        'multiclass_type': 'rank',
-        'output_multiclass_ordered_p': 0,
-        'verbose': True,
-        'prior_mlp_scale_weights_sqrt': True,
-        'random_feature_rotation': True,
-        'add_uninformative_features': False,
-        'pre_sample_causes': True,
-        'nan_prob_no_reason': 0,
-        'nan_prob_a_reason': 0,
-        'nan_prob_unknown_reason': 0,
-        'categorical_feature_p': 0.2,
-        "num_classes": uniform_int_sampler_f(2, 10),
-        "num_features_used": uniform_int_sampler_f(1, 100)
-    }
-    hyperparameters = parse_distributions(hyperparameters)
-
-    adapter = ClassificationAdapter(MLPPrior(), hyperparameters)
->>>>>>> ece8ffc7
     assert adapter.h['num_layers'] == 3
     assert adapter.h['num_features_used'] == 15
     assert adapter.h['num_classes'] == 7
