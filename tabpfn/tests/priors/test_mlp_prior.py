from tabpfn.priors import MLPPrior
from tabpfn.model_configs import get_base_config
import lightning as L
import torch
import pytest

@pytest.mark.parametrize("num_features", [11, 51])
@pytest.mark.parametrize("batch_size", [4, 8])
@pytest.mark.parametrize("n_samples", [128, 900])
def test_mlp_prior(batch_size, num_features, n_samples):
    # test the mlp prior
    L.seed_everything(42)
<<<<<<< HEAD
    config = get_base_config()
    prior = MLPPrior(config['prior']['mlp'])
=======
>>>>>>> 1559949b
    hyperparameters = {
        'prior_mlp_activations': torch.nn.ReLU,
        'is_causal' : False,
        'num_causes': 3, # actually ignored because is_causal is False
        'prior_mlp_hidden_dim': 128,
        'num_layers': 3,
        'noise_std': 0.1,
        'y_is_effect': True,
        'pre_sample_weights': False,
        'prior_mlp_dropout_prob': 0.1,
        'block_wise_dropout': True,
        'init_std': 0.1,
        'sort_features': False,
        'in_clique': False,
    }
    mlp_config = dict(prior_mlp_scale_weights_sqrt=hyperparameters['prior_mlp_scale_weights_sqrt'], random_feature_rotation=hyperparameters['random_feature_rotation'],
                                                              pre_sample_causes=hyperparameters['pre_sample_causes'], add_uninformative_features=hyperparameters['add_uninformative_features'])
    prior = MLPPrior(mlp_config)

    x, y, y_ = prior.get_batch(batch_size=batch_size, num_features=num_features, n_samples=n_samples, device='cpu', hyperparameters=hyperparameters)
    assert x.shape == (n_samples, batch_size, num_features)
    assert y.shape == (n_samples, batch_size)
    assert y_.shape == (n_samples, batch_size)
    if n_samples == 128 and batch_size == 4 and num_features == 11:
        assert float(x[0, 0, 0])== 1.0522834062576294
        assert float(y[0, 0]) == -0.1148308664560318
<|MERGE_RESOLUTION|>--- conflicted
+++ resolved
@@ -10,11 +10,8 @@
 def test_mlp_prior(batch_size, num_features, n_samples):
     # test the mlp prior
     L.seed_everything(42)
-<<<<<<< HEAD
     config = get_base_config()
     prior = MLPPrior(config['prior']['mlp'])
-=======
->>>>>>> 1559949b
     hyperparameters = {
         'prior_mlp_activations': torch.nn.ReLU,
         'is_causal' : False,
