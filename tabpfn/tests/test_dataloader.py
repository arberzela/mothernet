from tabpfn.dataloader import get_dataloader
from tabpfn.model_configs import get_base_config
<<<<<<< HEAD
from tabpfn.priors.differentiable_prior import SamplerPrior
from tabpfn.priors.prior_bag import BagPrior
from tabpfn.priors.flexible_categorical import ClassificationAdapterPrior
=======
from tabpfn.priors import SamplerPrior, BagPrior, ClassificationAdapterPrior
from tabpfn.priors.differentiable_prior import LogUniformHyperparameter
>>>>>>> c482e430

import lightning as L

import pytest

def test_get_dataloader_base_config():
    L.seed_everything(42)
    config = get_base_config()
    # config['num_causes'] = 3
    # config['num_features'] = 10
    # num_features really doesn't work lol
    prior_config = config['prior']
    dataloader_config = config['dataloader']
    batch_size = 16
    dataloader_config['steps_per_epoch'] = 1
    dataloader_config['batch_size'] = batch_size
    n_samples = 1024
    prior_config['n_samples'] = n_samples
    n_features = 100
    prior_config['num_features']  = n_features
    dataloader = get_dataloader(prior_config=prior_config, dataloader_config=dataloader_config, diff_config=config['differentiable_hyperparameters'], device="cpu")
    # calling get_batch explicitly means we have to repeate some paramters but then we can look at the sampled hyperparameters
<<<<<<< HEAD
    assert isinstance(dataloader.prior, SamplerPrior)
    assert isinstance(dataloader.prior.base_prior, BagPrior)
    assert isinstance(dataloader.prior.base_prior.base_priors['gp'], ClassificationAdapterPrior)
    assert isinstance(dataloader.prior.base_prior.base_priors['mlp'], ClassificationAdapterPrior)
=======
    prior = dataloader.prior
    assert isinstance(prior, SamplerPrior)
    assert isinstance(prior.base_prior, BagPrior)
    assert isinstance(prior.base_prior.base_priors['gp'], ClassificationAdapterPrior)
    assert isinstance(prior.base_prior.base_priors['mlp'], ClassificationAdapterPrior)
    assert set(prior.hyper_dists.keys()) == set(['prior_bag_exp_weights_1', 'num_layers', 'prior_mlp_hidden_dim', 'prior_mlp_dropout_prob', 'init_std', 'noise_std', 'num_causes', 'is_causal', 'pre_sample_weights', 'y_is_effect', 'prior_mlp_activations',
                                                 'block_wise_dropout', 'sort_features', 'in_clique', 'outputscale', 'lengthscale', 'noise'])
    assert prior.hyper_dists['prior_bag_exp_weights_1'].max == 10
    assert isinstance(prior.hyper_dists['noise_std'], LogUniformHyperparameter)
    assert prior.hyper_dists['noise_std'].min == 1e-4
    assert prior.hyper_dists['noise_std'].max == 0.5
    assert dataloader.prior.base_prior.prior_weights == {'mlp': 0.961, 'gp': 0.039}
>>>>>>> c482e430

    x, y, y_, config_sample = dataloader.prior.get_batch(batch_size=batch_size, n_samples=n_samples, num_features=n_features, device="cpu", hyperparameters=dataloader.hyperparameters)
    assert set(config_sample.keys()) == set(['block_wise_dropout', 'num_causes', 'sort_features', 'is_causal', 'prior_mlp_activations', 'prior_bag_exp_weights_1', 'in_clique',
                                             'prior_mlp_hidden_dim', 'noise_std', 'y_is_effect', 'lengthscale', 'prior_mlp_dropout_prob', 'pre_sample_weights', 'init_std', 'num_layers', 'noise', 'outputscale'])
    assert x.shape == (n_samples, batch_size, n_features)
    assert y.shape == (n_samples, batch_size)
    assert config_sample['prior_bag_exp_weights_1'] == 4.9963209507789
    assert config_sample['is_causal'] == False
    assert config_sample['sort_features'] == False
    assert (x[:, :, 46] == 0).all()
    assert (x[:, :, 45] != 0).all()
    assert config_sample['num_layers']() == 5
    assert config_sample['num_layers']() == 3
    assert config_sample['noise_std'] == 0.016730402817820244

    x, y, y_, config_sample = dataloader.prior.get_batch(batch_size=batch_size, n_samples=n_samples, num_features=n_features, device="cpu", hyperparameters=dataloader.hyperparameters)
    assert (x[:, :, 52] == 0).all()
    assert (x[:, :, 51] != 0).all()
    assert config_sample['noise_std'] == 0.0036156294364456955
    assert config_sample['sort_features'] == True
    assert config_sample['is_causal'] == True


@pytest.mark.parametrize("batch_size", [16, 32])
@pytest.mark.parametrize("n_samples", [256, 512])
@pytest.mark.parametrize("n_features", [100, 200, 311])
@pytest.mark.parametrize("prior_type", ["prior_bag", "boolean_only", "bag_boolean"])
def test_get_dataloader_parameters_passed(batch_size, n_samples, n_features, prior_type):
    L.seed_everything(42)
    config = get_base_config()
    prior_config = config['prior']
    dataloader_config = config['dataloader']
    dataloader_config['steps_per_epoch'] = 1
    dataloader_config['batch_size'] = batch_size
    prior_config['n_samples'] = n_samples
    prior_config['num_features']  = n_features
    prior_config['prior_type'] = prior_type
    dataloader = get_dataloader(prior_config=prior_config, dataloader_config=dataloader_config, diff_config=config['differentiable_hyperparameters'], device="cpu")
    (_, x, y), target_y, single_eval_pos = dataloader.gbm()
    assert x.shape == (n_samples, batch_size, n_features)
    assert y.shape == (n_samples, batch_size)


def test_get_dataloader_nan_in_flexible(batch_size=16, n_samples=256, n_features=111):
    L.seed_everything(42)
    config = get_base_config()
    prior_config = config['prior']
    dataloader_config = config['dataloader']
    dataloader_config['steps_per_epoch'] = 1
    dataloader_config['batch_size'] = batch_size
    prior_config['n_samples'] = n_samples
    prior_config['num_features'] = n_features
    prior_class = prior_config['classification']
    prior_class['nan_prob_a_reason'] = .5
    prior_class['nan_prob_no_reason'] = .5
    prior_class['nan_prob_unknown_reason'] = .5
    prior_class['nan_prob_unknown_reason_reason_prior'] = .5
    dataloader = get_dataloader(prior_config=prior_config, dataloader_config=dataloader_config, diff_config=config['differentiable_hyperparameters'], device="cpu")
    for i in range(10):
        # sample a couple times to explore different code paths
        (_, x, y), target_y, single_eval_pos = dataloader.gbm()
    assert x.shape == (n_samples, batch_size, n_features)
    assert y.shape == (n_samples, batch_size)


def test_get_dataloader_uninformative_mlp(batch_size=16, n_samples=256, n_features=111):
    L.seed_everything(42)
    config = get_base_config()
    prior_config = config['prior']
    dataloader_config = config['dataloader']
    dataloader_config['steps_per_epoch'] = 1
    dataloader_config['batch_size'] = batch_size
    prior_config['n_samples'] = n_samples
    prior_config['num_features'] = n_features
    prior_config['mlp']['add_uninformative_features'] = True

    dataloader = get_dataloader(prior_config=prior_config, dataloader_config=dataloader_config, diff_config=config['differentiable_hyperparameters'], device="cpu")
    for i in range(10):
        # sample a couple times to explore different code paths
        (_, x, y), target_y, single_eval_pos = dataloader.gbm()
    assert x.shape == (n_samples, batch_size, n_features)
    assert y.shape == (n_samples, batch_size)<|MERGE_RESOLUTION|>--- conflicted
+++ resolved
@@ -1,13 +1,7 @@
 from tabpfn.dataloader import get_dataloader
 from tabpfn.model_configs import get_base_config
-<<<<<<< HEAD
-from tabpfn.priors.differentiable_prior import SamplerPrior
-from tabpfn.priors.prior_bag import BagPrior
-from tabpfn.priors.flexible_categorical import ClassificationAdapterPrior
-=======
 from tabpfn.priors import SamplerPrior, BagPrior, ClassificationAdapterPrior
 from tabpfn.priors.differentiable_prior import LogUniformHyperparameter
->>>>>>> c482e430
 
 import lightning as L
 
@@ -30,12 +24,6 @@
     prior_config['num_features']  = n_features
     dataloader = get_dataloader(prior_config=prior_config, dataloader_config=dataloader_config, diff_config=config['differentiable_hyperparameters'], device="cpu")
     # calling get_batch explicitly means we have to repeate some paramters but then we can look at the sampled hyperparameters
-<<<<<<< HEAD
-    assert isinstance(dataloader.prior, SamplerPrior)
-    assert isinstance(dataloader.prior.base_prior, BagPrior)
-    assert isinstance(dataloader.prior.base_prior.base_priors['gp'], ClassificationAdapterPrior)
-    assert isinstance(dataloader.prior.base_prior.base_priors['mlp'], ClassificationAdapterPrior)
-=======
     prior = dataloader.prior
     assert isinstance(prior, SamplerPrior)
     assert isinstance(prior.base_prior, BagPrior)
@@ -48,7 +36,6 @@
     assert prior.hyper_dists['noise_std'].min == 1e-4
     assert prior.hyper_dists['noise_std'].max == 0.5
     assert dataloader.prior.base_prior.prior_weights == {'mlp': 0.961, 'gp': 0.039}
->>>>>>> c482e430
 
     x, y, y_, config_sample = dataloader.prior.get_batch(batch_size=batch_size, n_samples=n_samples, num_features=n_features, device="cpu", hyperparameters=dataloader.hyperparameters)
     assert set(config_sample.keys()) == set(['block_wise_dropout', 'num_causes', 'sort_features', 'is_causal', 'prior_mlp_activations', 'prior_bag_exp_weights_1', 'in_clique',
