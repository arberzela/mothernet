from tabpfn.dataloader import get_dataloader
from tabpfn.model_configs import get_base_config
from tabpfn.priors import SamplerPrior, BagPrior, ClassificationAdapterPrior
from tabpfn.priors.differentiable_prior import LogUniformHyperparameter

import lightning as L

import pytest

def test_get_dataloader_base_config():
    L.seed_everything(42)
    config = get_base_config()
    # config['num_causes'] = 3
    # config['num_features'] = 10
    # num_features really doesn't work lol
    prior_config = config['prior']
    dataloader_config = config['dataloader']
    batch_size = 16
    dataloader_config['steps_per_epoch'] = 1
    dataloader_config['batch_size'] = batch_size
    n_samples = 1024
    prior_config['n_samples'] = n_samples
    n_features = 100
    prior_config['num_features']  = n_features
    dataloader = get_dataloader(prior_config=prior_config, dataloader_config=dataloader_config, diff_config=config['differentiable_hyperparameters'], device="cpu")
    # calling get_batch explicitly means we have to repeate some paramters but then we can look at the sampled hyperparameters
    prior = dataloader.prior
    assert isinstance(prior, SamplerPrior)
    assert isinstance(prior.base_prior, BagPrior)
    assert isinstance(prior.base_prior.base_priors['gp'], ClassificationAdapterPrior)
    assert isinstance(prior.base_prior.base_priors['mlp'], ClassificationAdapterPrior)
    assert set(prior.hyper_dists.keys()) == set(['prior_bag_exp_weights_1', 'num_layers', 'prior_mlp_hidden_dim', 'prior_mlp_dropout_prob', 'init_std', 'noise_std', 'num_causes', 'is_causal', 'pre_sample_weights', 'y_is_effect', 'prior_mlp_activations',
                                                 'block_wise_dropout', 'sort_features', 'in_clique', 'outputscale', 'lengthscale', 'noise'])
    assert prior.hyper_dists['prior_bag_exp_weights_1'].max == 10
    assert isinstance(prior.hyper_dists['noise_std'], LogUniformHyperparameter)
    assert prior.hyper_dists['noise_std'].min == 1e-4
    assert prior.hyper_dists['noise_std'].max == 0.5
    assert prior.hyper_dists['noise_std']() == 0.002428916946974888
    assert dataloader.prior.base_prior.prior_weights == {'mlp': 0.961, 'gp': 0.039}
    x, y, y_, config_sample = dataloader.prior.get_batch(batch_size=batch_size, n_samples=n_samples, num_features=n_features, device="cpu", hyperparameters=dataloader.hyperparameters)
    
    assert x.shape == (n_samples, batch_size, n_features)
    assert y.shape == (n_samples, batch_size)
    assert config_sample['num_layers'].alpha == 0.6722902794233997
    assert config_sample['num_layers'].scale == 2.497327922401265
    assert config_sample['prior_bag_exp_weights_1'] == 3.4672360788274705
    assert config_sample['is_causal'] == True
    assert config_sample['sort_features'] == False
    assert config_sample['noise_std'] == 0.016730402817820244

    assert (x[:, :, 60:] == 0).all()
    assert (x[:, :, 59] != 0).all()

    x, y, y_, config_sample = dataloader.prior.get_batch(batch_size=batch_size, n_samples=n_samples, num_features=n_features, device="cpu", hyperparameters=dataloader.hyperparameters)
    assert (x[:, :, 66] == 0).all()
    assert (x[:, :, 65] != 0).all()
    assert config_sample['noise_std'] == 0.0004896957955177838
    assert config_sample['sort_features'] == True
    assert config_sample['is_causal'] == False

<<<<<<< HEAD
=======

def test_get_dataloader_heterogeneous_batches():
    L.seed_everything(42)
    config = get_base_config()
    config['heterogeneous_batches'] = True
    # config['num_causes'] = 3
    # config['num_features'] = 10
    # num_features really doesn't work lol
    batch_size = 16
    n_samples = 1024
    n_features = 100
    config['num_features'] = n_features
    dataloader = get_dataloader(prior_type="prior_bag", config=config, steps_per_epoch=1, batch_size=batch_size, n_samples=n_samples, device="cpu")
    # calling get_batch explicitly means we have to repeate some paramters but then we can look at the sampled hyperparameters
    prior = dataloader.prior
    assert isinstance(prior, SamplerPrior)
    assert isinstance(prior.base_prior, BagPrior)
    assert isinstance(prior.base_prior.base_priors['gp'], ClassificationAdapterPrior)
    assert isinstance(prior.base_prior.base_priors['mlp'], ClassificationAdapterPrior)
    assert set(prior.hyper_dists.keys()) == set(['prior_bag_exp_weights_1', 'num_layers', 'prior_mlp_hidden_dim', 'prior_mlp_dropout_prob', 'init_std', 'noise_std', 'num_causes', 'is_causal', 'pre_sample_weights', 'y_is_effect', 'prior_mlp_activations',
                                                 'block_wise_dropout', 'sort_features', 'in_clique', 'outputscale', 'lengthscale', 'noise'])
    assert prior.hyper_dists['prior_bag_exp_weights_1'].max == 10
    assert isinstance(prior.hyper_dists['noise_std'], LogUniformHyperparameter)
    assert prior.hyper_dists['noise_std'].min == 1e-4
    assert prior.hyper_dists['noise_std'].max == 0.5
    assert prior.hyper_dists['noise_std']() == 0.002428916946974888
    assert dataloader.prior.base_prior.prior_weights == {'mlp': 0.961, 'gp': 0.039}

    x, y, y_, config_sample = dataloader.prior.get_batch(batch_size=batch_size, n_samples=n_samples, num_features=n_features, device="cpu", hyperparameters=dataloader.hyperparameters)

    assert x.shape == (n_samples, batch_size, n_features)
    assert y.shape == (n_samples, batch_size)
    assert config_sample['num_layers'].alpha == 0.1283677857195334
    assert config_sample['num_layers'].scale == 0.522328006002253
    assert config_sample['prior_bag_exp_weights_1'] == 8.114981297773888
    assert config_sample['is_causal'] == False
    assert config_sample['sort_features'] == False
    assert config_sample['noise_std'] == 0.001965810983472645

    # 98 features
    assert (x[:, :, :] == 0).reshape(-1, x.shape[-1]).all(axis=0).int().argmax() == 98

    x, y, y_, config_sample = dataloader.prior.get_batch(batch_size=batch_size, n_samples=n_samples, num_features=n_features, device="cpu", hyperparameters=dataloader.hyperparameters)
    assert (x[:, :, :] == 0).reshape(-1, x.shape[-1]).all(axis=0).int().argmax() == 97
    assert config_sample['noise_std'] == 0.23350879018430812
    assert config_sample['sort_features'] == True
    assert config_sample['is_causal'] == True



>>>>>>> 1258ea08
@pytest.mark.parametrize("batch_size", [16, 32])
@pytest.mark.parametrize("n_samples", [256, 512])
@pytest.mark.parametrize("n_features", [100, 200, 311])
@pytest.mark.parametrize("prior_type", ["prior_bag", "boolean_only", "bag_boolean"])
def test_get_dataloader_parameters_passed(batch_size, n_samples, n_features, prior_type):
    L.seed_everything(42)
    config = get_base_config()
    prior_config = config['prior']
    dataloader_config = config['dataloader']
    dataloader_config['steps_per_epoch'] = 1
    dataloader_config['batch_size'] = batch_size
    prior_config['n_samples'] = n_samples
    prior_config['num_features']  = n_features
    prior_config['prior_type'] = prior_type
    dataloader = get_dataloader(prior_config=prior_config, dataloader_config=dataloader_config, diff_config=config['differentiable_hyperparameters'], device="cpu")
    (_, x, y), target_y, single_eval_pos = dataloader.gbm()
    assert x.shape == (n_samples, batch_size, n_features)
    assert y.shape == (n_samples, batch_size)


def test_get_dataloader_nan_in_flexible(batch_size=16, n_samples=256, n_features=111):
    L.seed_everything(42)
    config = get_base_config()
    prior_config = config['prior']
    dataloader_config = config['dataloader']
    dataloader_config['steps_per_epoch'] = 1
    dataloader_config['batch_size'] = batch_size
    prior_config['n_samples'] = n_samples
    prior_config['num_features'] = n_features
    prior_class = prior_config['classification']
    prior_class['nan_prob_a_reason'] = .5
    prior_class['nan_prob_no_reason'] = .5
    prior_class['nan_prob_unknown_reason'] = .5
    prior_class['nan_prob_unknown_reason_reason_prior'] = .5
    dataloader = get_dataloader(prior_config=prior_config, dataloader_config=dataloader_config, diff_config=config['differentiable_hyperparameters'], device="cpu")
    for i in range(10):
        # sample a couple times to explore different code paths
        (_, x, y), target_y, single_eval_pos = dataloader.gbm()
    assert x.shape == (n_samples, batch_size, n_features)
    assert y.shape == (n_samples, batch_size)


def test_get_dataloader_uninformative_mlp(batch_size=16, n_samples=256, n_features=111):
    L.seed_everything(42)
    config = get_base_config()
    prior_config = config['prior']
    dataloader_config = config['dataloader']
    dataloader_config['steps_per_epoch'] = 1
    dataloader_config['batch_size'] = batch_size
    prior_config['n_samples'] = n_samples
    prior_config['num_features'] = n_features
    prior_config['mlp']['add_uninformative_features'] = True

    dataloader = get_dataloader(prior_config=prior_config, dataloader_config=dataloader_config, diff_config=config['differentiable_hyperparameters'], device="cpu")
    for i in range(10):
        # sample a couple times to explore different code paths
        (_, x, y), target_y, single_eval_pos = dataloader.gbm()
    assert x.shape == (n_samples, batch_size, n_features)
    assert y.shape == (n_samples, batch_size)<|MERGE_RESOLUTION|>--- conflicted
+++ resolved
@@ -58,8 +58,6 @@
     assert config_sample['sort_features'] == True
     assert config_sample['is_causal'] == False
 
-<<<<<<< HEAD
-=======
 
 def test_get_dataloader_heterogeneous_batches():
     L.seed_everything(42)
@@ -68,11 +66,16 @@
     # config['num_causes'] = 3
     # config['num_features'] = 10
     # num_features really doesn't work lol
+    prior_config = config['prior']
+    dataloader_config = config['dataloader']
     batch_size = 16
+    dataloader_config['steps_per_epoch'] = 1
+    dataloader_config['batch_size'] = batch_size
     n_samples = 1024
+    prior_config['n_samples'] = n_samples
     n_features = 100
-    config['num_features'] = n_features
-    dataloader = get_dataloader(prior_type="prior_bag", config=config, steps_per_epoch=1, batch_size=batch_size, n_samples=n_samples, device="cpu")
+    prior_config['num_features']  = n_features
+    dataloader = get_dataloader(prior_config=prior_config, dataloader_config=dataloader_config, diff_config=config['differentiable_hyperparameters'], device="cpu")
     # calling get_batch explicitly means we have to repeate some paramters but then we can look at the sampled hyperparameters
     prior = dataloader.prior
     assert isinstance(prior, SamplerPrior)
@@ -110,7 +113,6 @@
 
 
 
->>>>>>> 1258ea08
 @pytest.mark.parametrize("batch_size", [16, 32])
 @pytest.mark.parametrize("n_samples", [256, 512])
 @pytest.mark.parametrize("n_features", [100, 200, 311])
