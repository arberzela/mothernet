import tempfile

import lightning as L
import numpy as np
import pytest

from tabpfn.fit_model import main
# from tabpfn.fit_tabpfn import main as tabpfn_main
from tabpfn.models.mothernet_additive import MotherNetAdditive
from tabpfn.models.perceiver import TabPerceiver
from tabpfn.models.transformer import TabPFN
from tabpfn.models.mothernet import MotherNet
from tabpfn.utils import compare_dicts


def count_parameters(model):
    return sum(p.numel() for p in model.parameters() if p.requires_grad)


# really tiny model for smoke tests
# one step per epoch, no adapting batchsize, CPU, Mothernet
TESTING_DEFAULTS = ['-C', '-E', '10', '-n', '1', '-A', 'False', '-e', '128', '-N', '4', '-P', '64', '-H', '128', '-d', '128', '--experiment',
                    'testing_experiment', '--no-mlflow', '--train-mixed-precision', 'False', '--low-rank-weights', 'False']
TESTING_DEFAULTS_SHORT = ['-C', '-E', '2', '-n', '1', '-A', 'False', '-e', '128', '-N', '4', '-P', '64', '-H', '128', '-d', '128', '--experiment',
                          'testing_experiment', '--no-mlflow', '--train-mixed-precision', 'False', '--low-rank-weights', 'False']

DEFAULT_LOSS = pytest.approx(2.379756212234497)

def test_train_defaults():
    L.seed_everything(42)
    with tempfile.TemporaryDirectory() as tmpdir:
        results = main(TESTING_DEFAULTS + ['-B', tmpdir])
    assert results['loss'] == DEFAULT_LOSS
    assert count_parameters(results['model']) == 1544650
    assert isinstance(results['model'], MotherNet)
    assert count_parameters(results['model'].decoder) == 1000394


def test_train_synetune():
    L.seed_everything(42)
    with tempfile.TemporaryDirectory() as tmpdir:
        results = main(TESTING_DEFAULTS + ['--st_checkpoint_dir', tmpdir])
        assert results['epoch'] == 10
        assert results['loss'] == DEFAULT_LOSS
        assert count_parameters(results['model']) == 1544650
        assert isinstance(results['model'], MotherNet)
        results = main(TESTING_DEFAULTS + ['--st_checkpoint_dir', tmpdir])
        # that we reloaded the model means we incidentally counted up to 11
        assert results['epoch'] == 11


def test_train_reload():
    L.seed_everything(42)
    with tempfile.TemporaryDirectory() as tmpdir:
        results = main(TESTING_DEFAULTS_SHORT + ['-B', tmpdir, '--save-every', '1'])
        prev_file_name = f'{results["base_path"]}/models_diff/{results["model_string"]}_epoch_2.cpkt'
        assert results['epoch'] == 2
        assert results['loss'] == pytest.approx(2.4860925674438477)
        assert count_parameters(results['model']) == 1544650
        # "continue" training - will stop immediately since we already reached max epochs
        results_new = main(TESTING_DEFAULTS_SHORT + ['-B', tmpdir, '-f', prev_file_name, '-c', '-R'])
        # epoch 3 didn't actually happen, but going through the training loop raises the counter by one...
        assert results_new['epoch'] == 3
        assert results_new['loss'] == np.inf
        assert results_new['base_path'] == results['base_path']
        assert results_new['model_string'].startswith(results['model_string'])
        ignored_configs = ['warm_start_from', 'continue_run']
        for k, v in results['config'].items():
            if k not in ignored_configs:
                if isinstance(v, dict):
                    assert compare_dicts(results_new['config'][k], v, return_bool=True, skip=ignored_configs)
                else:
                    assert results_new['config'][k] == v
        # strict loading should fail if we change model arch
        with pytest.raises(RuntimeError):
            main(TESTING_DEFAULTS_SHORT + ['-B', tmpdir, '-f', prev_file_name, '-s', '-L', '2'])

        # strict loading should work if we change learning rate
        results = main(TESTING_DEFAULTS_SHORT + ['-B', tmpdir, '-f', prev_file_name, '-s', '-l', '1e-3'])
        assert results['epoch'] == 2
        assert results['config']['optimizer']['learning_rate'] == 1e-3

        # non-strict loading should allow changing architecture
        results = main(TESTING_DEFAULTS_SHORT + ['-B', tmpdir, '-f', prev_file_name, '-L', '2'])
        assert results['epoch'] == 2
        assert results['config']['mothernet']['predicted_hidden_layers'] == 2


def test_train_double_embedding():
    L.seed_everything(42)
    with tempfile.TemporaryDirectory() as tmpdir:
        results = main(TESTING_DEFAULTS + ['-B', tmpdir, '-D'])
    assert results['loss'] == pytest.approx(2.2748215198516846)
    assert count_parameters(results['model']) == 1775818
    assert isinstance(results['model'], MotherNet)


def test_train_special_token():
    L.seed_everything(42)
    with tempfile.TemporaryDirectory() as tmpdir:
        results = main(TESTING_DEFAULTS + ['-B', tmpdir, '-S', 'True'])
    assert results['loss'] == pytest.approx(2.3847053050994873)
    assert count_parameters(results['model']) == 1544650
    assert isinstance(results['model'], MotherNet)
    assert results['model'].special_token
    assert count_parameters(results['model'].decoder) == 1000266
    assert results['model'].token_embedding.shape == (1, 1, 128)


def test_train_reduce_on_spike():
    L.seed_everything(42)
    with tempfile.TemporaryDirectory() as tmpdir:
        results = main(TESTING_DEFAULTS + ['-B', tmpdir, '--reduce-lr-on-spike', 'True'])
    assert results['loss'] == DEFAULT_LOSS
    assert count_parameters(results['model']) == 1544650
    assert isinstance(results['model'], MotherNet)


def test_train_two_hidden_layers():
    L.seed_everything(42)
    with tempfile.TemporaryDirectory() as tmpdir:
        results = main(TESTING_DEFAULTS + ['-B', tmpdir, '-L', '2'])
    assert results['loss'] == pytest.approx(2.374462366104126)
    assert count_parameters(results['model']) == 2081290
    assert isinstance(results['model'], MotherNet)


def test_train_low_rank_ignored():
    # it boolean flag is not set, -W is ignored for easier hyperparameter search
    L.seed_everything(42)
    with tempfile.TemporaryDirectory() as tmpdir:
        results = main(TESTING_DEFAULTS + ['-B', tmpdir, '-W', '16', '--low-rank-weights', 'False'])
    assert results['loss'] == DEFAULT_LOSS
    assert count_parameters(results['model']) == 1544650
    assert isinstance(results['model'], MotherNet)


def test_train_low_rank():
    L.seed_everything(42)
    with tempfile.TemporaryDirectory() as tmpdir:
        results = main(['-C', '-E', '10', '-n', '1', '-A', 'False', '-e', '128', '-N', '4', '-S', 'False', '-P', '64', '-H', '128', '-d', '128',
                        '--experiment', 'testing_experiment', '--no-mlflow', '--train-mixed-precision', 'False', '--min-lr', '0',
                        '--reduce-lr-on-spike', 'True', '-B', tmpdir, '-W', '16', '--low-rank-weights', 'True'])
    assert count_parameters(results['model']) == 926474
    assert results['loss'] == pytest.approx(1.996809959411621)
    assert isinstance(results['model'], MotherNet)


def test_train_tabpfn_basic():
    L.seed_everything(42)
    with tempfile.TemporaryDirectory() as tmpdir:
        results = main(TESTING_DEFAULTS + ['-B', tmpdir, '-m', 'tabpfn'])
    assert results['loss'] == pytest.approx(2.3253633975982666)
    assert count_parameters(results['model']) == 579850
    assert isinstance(results['model'], TabPFN)


def test_train_tabpfn_stepped_multiclass():
    L.seed_everything(42)
    with tempfile.TemporaryDirectory() as tmpdir:
        results = main(TESTING_DEFAULTS + ['-B', tmpdir, '-m', 'tabpfn', '--multiclass-type', 'steps'])
    assert results['loss'] == pytest.approx(2.3433380126953125)
    assert count_parameters(results['model']) == 579850
    assert isinstance(results['model'], TabPFN)


def test_train_tabpfn_boolean_prior():
    L.seed_everything(42)
    with tempfile.TemporaryDirectory() as tmpdir:
        results = main(TESTING_DEFAULTS + ['-B', tmpdir, '-m', 'tabpfn', '--prior-type', 'boolean_only'])
    assert results['loss'] == pytest.approx(2.3440020084381104)
    assert count_parameters(results['model']) == 579850
    assert isinstance(results['model'], TabPFN)


def test_train_tabpfn_boolean_prior_p_uninformative():
    L.seed_everything(42)
    with tempfile.TemporaryDirectory() as tmpdir:
        results = main(TESTING_DEFAULTS + ['-B', tmpdir, '-m', 'tabpfn', '--prior-type', 'boolean_only', '--boolean-p-uninformative', '.9'])
    assert results['loss'] == pytest.approx(2.359046697616577)
    assert count_parameters(results['model']) == 579850
    assert isinstance(results['model'], TabPFN)


def test_train_tabpfn_boolean_prior_max_uninformative():
    L.seed_everything(42)
    with tempfile.TemporaryDirectory() as tmpdir:
        results = main(TESTING_DEFAULTS + ['-B', tmpdir, '-m', 'tabpfn', '--prior-type', 'boolean_only', '--boolean-max-fraction-uninformative', '1'])
    assert results['loss'] == pytest.approx(2.3682920932769775)
    assert count_parameters(results['model']) == 579850
    assert isinstance(results['model'], TabPFN)


def test_train_tabpfn_boolean_mixed_prior():
    L.seed_everything(0)
    with tempfile.TemporaryDirectory() as tmpdir:
        results = main(['-C', '-E', '30', '-n', '1', '-A', 'True', '-e', '128', '-N', '4', '-S', 'False', '-P', '64', '-H', '128', '-d', '128', '--experiment',
                       'testing_experiment', '--no-mlflow', '--train-mixed-precision', 'False', '--min-lr', '0',  '--low-rank-weights', 'False', '--reduce-lr-on-spike',
                       'True', '-B', tmpdir, '-m', 'tabpfn', '--prior-type', 'bag_boolean'])
    assert results['loss'] == pytest.approx(2.3185601234436035)
    assert count_parameters(results['model']) == 579850
    assert isinstance(results['model'], TabPFN)


def test_train_tabpfn_uninformative_features():
    L.seed_everything(42)
    with tempfile.TemporaryDirectory() as tmpdir:
        results = main(TESTING_DEFAULTS + ['-B', tmpdir, '-m', 'tabpfn', '--add-uninformative-features', 'True'])
    assert results['loss'] == pytest.approx(2.3292839527130127)
    assert count_parameters(results['model']) == 579850
    assert isinstance(results['model'], TabPFN)


def test_train_tabpfn_heterogeneous_batches():
    L.seed_everything(42)
    with tempfile.TemporaryDirectory() as tmpdir:
        results = main(TESTING_DEFAULTS + ['-B', tmpdir, '-m', 'tabpfn', '--heterogeneous-batches', 'True'])
    assert results['loss'] == pytest.approx(2.3378920555114746)
    assert count_parameters(results['model']) == 579850
    assert isinstance(results['model'], TabPFN)


def test_train_tabpfn_refactored():
    pytest.skip("This is not working yet")
    L.seed_everything(42)
    with tempfile.TemporaryDirectory() as tmpdir:
        results = tabpfn_main(TESTING_DEFAULTS + ['-B', tmpdir])
    assert results['loss'] == 2.3345985412597656
    assert count_parameters(results['model']) == 579850
    assert isinstance(results['model'], TabPFN)


def test_train_additive_defaults():
    L.seed_everything(0)
    with tempfile.TemporaryDirectory() as tmpdir:
        results = main(TESTING_DEFAULTS + ['-B', tmpdir, '-m', 'additive'])
    assert results['loss'] == pytest.approx(2.4833436012268066, rel=1e-5)
    assert count_parameters(results['model']) == 9690634
    assert isinstance(results['model'], MotherNetAdditive)


def test_train_additive_shared_embedding():
    pytest.skip("This is not working yet")
    L.seed_everything(42)
    with tempfile.TemporaryDirectory() as tmpdir:
        results = main(TESTING_DEFAULTS + ['-B', tmpdir, '-m', 'additive', '--shared-embedding', 'True'])
    assert results['loss'] == 2.110102653503418
    assert count_parameters(results['model']) == 9690634
    assert isinstance(results['model'], MotherNetAdditive)


def test_train_perceiver_defaults():
    L.seed_everything(42)
    with tempfile.TemporaryDirectory() as tmpdir:
        results = main(TESTING_DEFAULTS + ['-B', tmpdir, '-m', 'perceiver'])
    model = results['model']
    assert isinstance(model, TabPerceiver)
    assert model.input_dim == 128
    assert len(model.layers) == 4
    assert model.latents.shape == (512, 128)
    assert model.decoder.hidden_size == 128
    assert model.decoder.emsize == 128
    assert count_parameters(model.decoder) == 1000394
    assert count_parameters(model.encoder) == 12928
<<<<<<< HEAD
    assert count_parameters(model.layers) == 1582080
=======
    assert count_parameters(model.layers) == 664576
>>>>>>> fd6bd5ec
    assert count_parameters(model) == 1744842
    assert results['loss'] == pytest.approx(2.4954166412353516)

def test_train_perceiver_two_hidden_layers():
    L.seed_everything(42)
    with tempfile.TemporaryDirectory() as tmpdir:
        results = main(TESTING_DEFAULTS + ['-B', tmpdir, '-m', 'perceiver', '-L', '2'])
    assert isinstance(results['model'], TabPerceiver)
    assert count_parameters(results['model']) == 2281482
    assert results['loss'] == pytest.approx(2.054527997970581)


def test_train_perceiver_low_rank():
    L.seed_everything(42)
    with tempfile.TemporaryDirectory() as tmpdir:
        results = main(TESTING_DEFAULTS + ['-B', tmpdir, '-m', 'perceiver', '-W', '16', '--low-rank-weights', 'True'])
    assert isinstance(results['model'], TabPerceiver)
    assert count_parameters(results['model']) == 1126666
    assert results['loss'] == pytest.approx(1.6826262474060059, rel=1e-5)<|MERGE_RESOLUTION|>--- conflicted
+++ resolved
@@ -262,11 +262,7 @@
     assert model.decoder.emsize == 128
     assert count_parameters(model.decoder) == 1000394
     assert count_parameters(model.encoder) == 12928
-<<<<<<< HEAD
-    assert count_parameters(model.layers) == 1582080
-=======
     assert count_parameters(model.layers) == 664576
->>>>>>> fd6bd5ec
     assert count_parameters(model) == 1744842
     assert results['loss'] == pytest.approx(2.4954166412353516)
 
