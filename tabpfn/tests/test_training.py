--- conflicted
+++ resolved
@@ -257,20 +257,12 @@
     assert isinstance(model, TabPerceiver)
     assert model.input_dim == 128
     assert len(model.layers) == 4
-<<<<<<< HEAD
-    assert model.latents.shape == (512, 512)
-    assert count_parameters(model) == 1744842
-    assert results['loss'] == pytest.approx(2.4954166412353516)
-    
-    
-=======
     assert model.latents.shape == (512, 128)
     assert count_parameters(model) == 1744842
     assert model.decoder.hidden_size == 128
     assert model.decoder.emsize == 128
     assert results['loss'] == pytest.approx(2.4954166412353516)
 
->>>>>>> 30327091
 def test_train_perceiver_two_hidden_layers():
     L.seed_everything(42)
     with tempfile.TemporaryDirectory() as tmpdir:
