import tempfile
import pytest
import numpy as np

from tabpfn.fit_model import main
from tabpfn.fit_tabpfn import main as tabpfn_main
from tabpfn.transformer_make_model import TransformerModelMakeMLP
from tabpfn.transformer import TransformerModel
from tabpfn.perceiver import TabPerceiver
from tabpfn.mothernet_additive import MotherNetAdditive
import lightning as L

def count_parameters(model):
    return sum(p.numel() for p in model.parameters() if p.requires_grad)

# really tiny model for smoke tests
# one step per epoch, no adapting batchsize, CPU, Mothernet
<<<<<<< HEAD
TESTING_DEFAULTS = ['-C', '-E', '10', '-n', '1', '-A', 'True', '-e', '128', '-N', '4', '-P', '64', '-H', '128', '-d', '128', '--experiment', 'testing_experiment', '--train-mixed-precision', 'False']
TESTING_DEFAULTS_SHORT = ['-C', '-E', '2', '-n', '1', '-A', 'True', '-e', '128', '-N', '4', '-P', '64', '-H', '128', '-d', '128', '--experiment', 'testing_experiment', '--train-mixed-precision', 'False']
=======
TESTING_DEFAULTS = ['-C', '-E', '10', '-n', '1', '-A', 'True', '-e', '128', '-N', '4', '-P', '64', '-H', '128', '-d', '128', '--experiment', 'testing_experiment', '--no-mlflow', '--train-mixed-precision', 'False']
TESTING_DEFAULTS_SHORT = ['-C', '-E', '2', '-n', '1', '-A', 'True', '-e', '128', '-N', '4', '-P', '64', '-H', '128', '-d', '128', '--experiment', 'testing_experiment', '--no-mlflow', '--train-mixed-precision', 'False']
>>>>>>> e9a07538

def test_train_defaults():
    L.seed_everything(42)
    with tempfile.TemporaryDirectory() as tmpdir:
        results= main(TESTING_DEFAULTS + ['-B', tmpdir])
    assert results['loss'] == 2.4058380126953125
    assert count_parameters(results['model']) == 1544650
    assert isinstance(results['model'], TransformerModelMakeMLP)


def test_train_synetune():
    L.seed_everything(42)
    with tempfile.TemporaryDirectory() as tmpdir:
        results= main(TESTING_DEFAULTS + ['--st_checkpoint_dir', tmpdir])
        assert results['epoch'] == 10
        assert results['loss'] == 2.4058380126953125
        assert count_parameters(results['model']) == 1544650
        assert isinstance(results['model'], TransformerModelMakeMLP)
        results = main(TESTING_DEFAULTS + ['--st_checkpoint_dir', tmpdir])
        # that we reloaded the model means we incidentally counted up to 11
        assert results['epoch'] == 11


def test_train_reload():
    L.seed_everything(42)
    with tempfile.TemporaryDirectory() as tmpdir:
        results = main(TESTING_DEFAULTS_SHORT + ['-B', tmpdir, '--save-every', '1'])
        prev_file_name = f'{results["base_path"]}/models_diff/{results["model_string"]}_epoch_2.cpkt'
        assert results['epoch'] == 2
        assert results['loss'] == 2.6038432121276855
        assert count_parameters(results['model']) == 1544650
        # "continue" training - will stop immediately since we already reached max epochs
        results_new = main(TESTING_DEFAULTS_SHORT + ['-B', tmpdir, '-f', prev_file_name, '-c', '-R'])
        # epoch 3 didn't actually happen, but going through the training loop raises the counter by one...
        assert results_new['epoch'] == 3
        assert results_new['loss'] == np.inf
        assert results_new['base_path'] == results['base_path']
        assert results_new['model_string'].startswith(results['model_string'])
        for k, v in results['config'].items():
            # fixme num_classes really shouldn't be a callable in config
            if k not in ['warm_start_from', 'continue_old_config', 'num_classes', 'num_features_used']:
                assert results_new['config'][k] == v
        # strict loading should fail if we change model arch
        with pytest.raises(RuntimeError):
            main(TESTING_DEFAULTS_SHORT + ['-B', tmpdir, '-f', prev_file_name, '-s', '-L', '2'])

        # strict loading should work if we change learning rate
        results = main(TESTING_DEFAULTS_SHORT + ['-B', tmpdir, '-f', prev_file_name, '-s', '-l', '1e-3'])
        assert results['epoch'] == 2
        assert results['config']['lr'] == 1e-3

        # non-strict loading should allow changing architecture
        results = main(TESTING_DEFAULTS_SHORT + ['-B', tmpdir, '-f', prev_file_name, '-L', '2'])
        assert results['epoch'] == 2
        assert results['config']['predicted_hidden_layers'] == 2


def test_train_double_embedding():
    L.seed_everything(42)
    with tempfile.TemporaryDirectory() as tmpdir:
        results = main(TESTING_DEFAULTS + ['-B', tmpdir, '-D'])
    assert results['loss'] == 2.2983956336975098
    assert count_parameters(results['model']) == 1775818
    assert isinstance(results['model'], TransformerModelMakeMLP)

def test_train_special_token():
    L.seed_everything(42)
    with tempfile.TemporaryDirectory() as tmpdir:
        results = main(TESTING_DEFAULTS + ['-B', tmpdir, '-S', 'True'])
    assert results['loss'] == 2.2754929065704346
    assert count_parameters(results['model']) == 1544650
    assert isinstance(results['model'], TransformerModelMakeMLP)

def test_train_reduce_on_spike():
    L.seed_everything(42)
    with tempfile.TemporaryDirectory() as tmpdir:
        results = main(TESTING_DEFAULTS + ['-B', tmpdir, '--reduce-lr-on-spike', 'True'])
    assert results['loss'] == 2.4058380126953125
    assert count_parameters(results['model']) == 1544650
    assert isinstance(results['model'], TransformerModelMakeMLP)

def test_train_two_hidden_layers():
    L.seed_everything(42)
    with tempfile.TemporaryDirectory() as tmpdir:
        results = main(TESTING_DEFAULTS + ['-B', tmpdir, '-L', '2'])
    assert results['loss'] == 2.298816442489624
    assert count_parameters(results['model']) == 2081290
    assert isinstance(results['model'], TransformerModelMakeMLP)

def test_train_low_rank_ignored():
    # it boolean flag is not set, -W is ignored for easier hyperparameter search
    L.seed_everything(42)
    with tempfile.TemporaryDirectory() as tmpdir:
        results = main(TESTING_DEFAULTS + ['-B', tmpdir, '-W', '16'])
    assert results['loss'] == 2.4132819175720215
    assert count_parameters(results['model']) == 1544650
    assert isinstance(results['model'], TransformerModelMakeMLP)

def test_train_low_rank():
    L.seed_everything(42)
    with tempfile.TemporaryDirectory() as tmpdir:
        results = main(TESTING_DEFAULTS + ['-B', tmpdir, '-W', '16', '--low-rank-weights', 'True'])
    assert results['loss'] == 2.299163341522217
    assert count_parameters(results['model']) == 926474
    assert isinstance(results['model'], TransformerModelMakeMLP)

def test_train_tabpfn():
    L.seed_everything(42)
    with tempfile.TemporaryDirectory() as tmpdir:
        results = main(TESTING_DEFAULTS + ['-B', tmpdir, '-m', 'tabpfn'])
    assert results['loss'] == 2.3182566165924072
    assert count_parameters(results['model']) == 579850
    assert isinstance(results['model'], TransformerModel)

def test_train_tabpfn_refactored():
    L.seed_everything(42)
    with tempfile.TemporaryDirectory() as tmpdir:
        results = tabpfn_main(TESTING_DEFAULTS + ['-B', tmpdir])
    assert results['loss'] == 2.3345985412597656
    assert count_parameters(results['model']) == 579850
    assert isinstance(results['model'], TransformerModel)

def test_train_additive_defaults():
    L.seed_everything(0)
    with tempfile.TemporaryDirectory() as tmpdir:
        results = main(TESTING_DEFAULTS + ['-B', tmpdir, '-m', 'additive'])
    assert results['loss'] == 2.0175960063934326
    assert count_parameters(results['model']) == 9690634
    assert isinstance(results['model'], MotherNetAdditive)

def test_train_additive_shared_embedding():
    L.seed_everything(42)
    with tempfile.TemporaryDirectory() as tmpdir:
        results = main(TESTING_DEFAULTS + ['-B', tmpdir, '-m', 'additive', '--shared-embedding', 'True'])
    assert results['loss'] == 2.110102653503418
    assert count_parameters(results['model']) == 9690634
    assert isinstance(results['model'], MotherNetAdditive)

def test_train_perceiver_defaults():
    L.seed_everything(42)
    with tempfile.TemporaryDirectory() as tmpdir:
        results = main(TESTING_DEFAULTS + ['-B', tmpdir, '-m', 'perceiver'])
    assert results['loss'] == 2.3633618354797363
    assert count_parameters(results['model']) == 1744842
    assert isinstance(results['model'], TabPerceiver)

def test_train_perceiver_two_hidden_layers():
    L.seed_everything(42)
    with tempfile.TemporaryDirectory() as tmpdir:
        results = main(TESTING_DEFAULTS + ['-B', tmpdir, '-m', 'perceiver', '-L', '2'])
    assert results['loss'] == 2.0139236450195312
    assert count_parameters(results['model']) == 2281482
    assert isinstance(results['model'], TabPerceiver)

def test_train_perceiver_low_rank():
    L.seed_everything(42)
    with tempfile.TemporaryDirectory() as tmpdir:
        results = main(TESTING_DEFAULTS + ['-B', tmpdir, '-m', 'perceiver', '-W', '16', '--low-rank-weights', 'True'])
    assert results['loss'] == 2.256040334701538
    assert count_parameters(results['model']) == 1126666
    assert isinstance(results['model'], TabPerceiver)<|MERGE_RESOLUTION|>--- conflicted
+++ resolved
@@ -15,13 +15,8 @@
 
 # really tiny model for smoke tests
 # one step per epoch, no adapting batchsize, CPU, Mothernet
-<<<<<<< HEAD
-TESTING_DEFAULTS = ['-C', '-E', '10', '-n', '1', '-A', 'True', '-e', '128', '-N', '4', '-P', '64', '-H', '128', '-d', '128', '--experiment', 'testing_experiment', '--train-mixed-precision', 'False']
-TESTING_DEFAULTS_SHORT = ['-C', '-E', '2', '-n', '1', '-A', 'True', '-e', '128', '-N', '4', '-P', '64', '-H', '128', '-d', '128', '--experiment', 'testing_experiment', '--train-mixed-precision', 'False']
-=======
 TESTING_DEFAULTS = ['-C', '-E', '10', '-n', '1', '-A', 'True', '-e', '128', '-N', '4', '-P', '64', '-H', '128', '-d', '128', '--experiment', 'testing_experiment', '--no-mlflow', '--train-mixed-precision', 'False']
 TESTING_DEFAULTS_SHORT = ['-C', '-E', '2', '-n', '1', '-A', 'True', '-e', '128', '-N', '4', '-P', '64', '-H', '128', '-d', '128', '--experiment', 'testing_experiment', '--no-mlflow', '--train-mixed-precision', 'False']
->>>>>>> e9a07538
 
 def test_train_defaults():
     L.seed_everything(42)
