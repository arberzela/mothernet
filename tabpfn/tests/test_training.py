--- conflicted
+++ resolved
@@ -316,11 +316,7 @@
         results = main(TESTING_DEFAULTS + ['-B', tmpdir, '-m', 'perceiver', '-L', '2'])
     assert isinstance(results['model'], TabPerceiver)
     assert count_parameters(results['model']) == 2281482
-<<<<<<< HEAD
-    assert results['loss'] == pytest.approx(2.054527997970581)
-=======
     assert results['loss'] == pytest.approx(2.0544097423553467)
->>>>>>> c52c1a37
 
 
 def test_train_perceiver_low_rank():
