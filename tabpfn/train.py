--- conflicted
+++ resolved
@@ -45,47 +45,7 @@
     losses = losses.view(*output.shape[0:2])
     return utils.torch_nanmean(losses.mean(0), return_nanshare=True)
 
-<<<<<<< HEAD
-
-def train(dl, model, criterion,
-          epochs=10, steps_per_epoch=100, bptt=10, lr=None, weight_decay=0.0, warmup_epochs=10, scheduler=get_cosine_schedule_with_warmup,
-          validation_period=10, single_eval_pos_gen=None, gpu_device='cuda:0',
-          aggregate_k_gradients=1, verbose=True, epoch_callback=None, train_mixed_precision=False,
-          ):
-    device = gpu_device if torch.cuda.is_available() else 'cpu:0'
-    using_dist, rank, device = init_dist(device)
-    if rank == 0:
-        print(f'Using {device} device')
-
-    model.to(device)
-    criterion.to(device)
-    n_out = model.n_out
-    if using_dist:
-        if rank == 0: 
-            print("Distributed training")
-        model = torch.nn.parallel.DistributedDataParallel(model, device_ids=[rank], output_device=rank, broadcast_buffers=False)
-    dl.model = model
-
-
-    # learning rate
-    if rank == 0: 
-        print(f"learning rate:{lr}")
-        print(f"steps_per_epoch:{steps_per_epoch}")
-    if lr is None:
-        lr = get_openai_lr(model)
-        print(f"Using OpenAI max lr of {lr}.")
-    optimizer = torch.optim.AdamW(model.parameters(), lr=lr, weight_decay=weight_decay)
-    scheduler = scheduler(optimizer, warmup_epochs, epochs if epochs is not None else 100) # when training for fixed time lr schedule takes 100 steps
-
-    scaler = GradScaler() if train_mixed_precision else None
-
-    # check that everything uses up-to-date APIs
-    utils.check_compatibility(dl)
-
-    def train_epoch():
-=======
 def train_epoch(model, aggregate_k_gradients, using_dist, scaler, dl, device, optimizer, criterion, n_out):
->>>>>>> 750be4f6
         model.train()  # Turn on the train mode
         total_loss = 0.
         nan_steps = 0
