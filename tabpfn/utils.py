import datetime
import glob
import itertools
import math
import os
import random
import re
import shutil
import socket
import time
import warnings

import mlflow
import numpy as np
import pandas as pd
import torch

from pathlib import Path
from scipy.signal import convolve
from torch import nn
from torch.optim.lr_scheduler import LRScheduler
from torch.optim.optimizer import Optimizer


def get_uniform_single_eval_pos_sampler(max_len, min_len=0):
    """
    Just sample any evaluation position with the same weight
    :return: Sampler that can be fed to `train()` as `single_eval_pos_gen`.
    """
    return lambda: random.choices(range(min_len, max_len))[0]


class SeqBN(nn.Module):
    def __init__(self, d_model):
        super().__init__()
        self.bn = nn.BatchNorm1d(d_model)
        self.d_model = d_model

    def forward(self, x):
        assert self.d_model == x.shape[-1]
        flat_x = x.view(-1, self.d_model)
        flat_x = self.bn(flat_x)
        return flat_x.view(*x.shape)


default_device = 'cuda:0' if torch.cuda.is_available() else 'cpu:0'


def get_nan_value(v, set_value_to_nan=0.0):
    if random.random() < set_value_to_nan:
        return v
    else:
        return random.choice([-999, 0, 1, 999])


def to_ranking(data):
    x = (data >= data.unsqueeze(-3))
    x = x.sum(0)
    return x
# TODO: Is there a better way to do this?
#   1. Cmparing to unique elements: When all values are different we still get quadratic blowup
#   2. Argsort(Argsort()) returns ranking, but with duplicate values there is an ordering which is problematic
#   3. Argsort(Argsort(Unique))->Scatter seems a bit complicated, doesn't have quadratic blowup, but how fast?


def to_ranking_low_mem(data):
    x = torch.zeros_like(data)
    for col in range(data.shape[-1]):
        x_ = (data[:, :, col] >= data[:, :, col].unsqueeze(-2))
        x_ = x_.sum(0)
        x[:, :, col] = x_
    return x


def nan_handling_missing_for_unknown_reason_value(set_value_to_nan=0.0):
    return get_nan_value(float('nan'), set_value_to_nan)


def nan_handling_missing_for_no_reason_value(set_value_to_nan=0.0):
    return get_nan_value(float('-inf'), set_value_to_nan)


def nan_handling_missing_for_a_reason_value(set_value_to_nan=0.0):
    return get_nan_value(float('inf'), set_value_to_nan)


def torch_masked_mean(x, mask, dim=0, return_share_of_ignored_values=False):
    """
    Returns the mean of a torch tensor and only considers the elements, where the mask is true.
    If return_share_of_ignored_values is true it returns a second tensor with the percentage of ignored values
    because of the mask.
    """
    num = torch.where(mask, torch.full_like(x, 1), torch.full_like(x, 0)).sum(dim=dim)
    value = torch.where(mask, x, torch.full_like(x, 0)).sum(dim=dim)
    if return_share_of_ignored_values:
        return value / num, 1.-num/x.shape[dim]
    return value / num


def torch_masked_std(x, mask, dim=0):
    """
    Returns the std of a torch tensor and only considers the elements, where the mask is true.
    If get_mean is true it returns as a first Tensor the mean and as a second tensor the std.
    """
    num = torch.where(mask, torch.full_like(x, 1), torch.full_like(x, 0)).sum(dim=dim)
    value = torch.where(mask, x, torch.full_like(x, 0)).sum(dim=dim)
    mean = value / num
    mean_broadcast = torch.repeat_interleave(mean.unsqueeze(dim), x.shape[dim], dim=dim)
    quadratic_difference_from_mean = torch.square(torch.where(mask, mean_broadcast - x, torch.full_like(x, 0)))
    return torch.sqrt(torch.sum(quadratic_difference_from_mean, dim=dim) / (num - 1))


def torch_nanmean(x, dim=0, return_nanshare=False):
    return torch_masked_mean(x, ~torch.isnan(x), dim=dim, return_share_of_ignored_values=return_nanshare)


def torch_nanstd(x, dim=0):
    return torch_masked_std(x, ~torch.isnan(x), dim=dim)


def normalize_data(data, normalize_positions=-1):
    if normalize_positions > 0:
        mean = torch_nanmean(data[:normalize_positions], dim=0)
        std = torch_nanstd(data[:normalize_positions], dim=0) + .000001
    else:
        mean = torch_nanmean(data, dim=0)
        std = torch_nanstd(data, dim=0) + .000001
    data = (data - mean) / std
    data = torch.clip(data, min=-100, max=100)

    return data


def remove_outliers(X, n_sigma=4, normalize_positions=-1, categorical_features=None):
    # Expects T, B, H
    assert len(X.shape) == 3, "X must be T,B,H"
    categorical_mask = torch.zeros(X.shape[2], dtype=torch.bool, device=X.device)
    categorical_mask.scatter_(0, torch.tensor(categorical_features, device=X.device), 1.)
    

    data = X if normalize_positions == -1 else X[:normalize_positions]

    data_mean, data_std = torch_nanmean(data, dim=0), torch_nanstd(data, dim=0)
    cut_off = data_std * n_sigma
    lower, upper = data_mean - cut_off, data_mean + cut_off

    mask = (data <= upper) & (data >= lower) & ~torch.isnan(data)
    data_mean, data_std = torch_masked_mean(data, mask), torch_masked_std(data, mask)

    cut_off = data_std * n_sigma
    lower, upper = data_mean - cut_off, data_mean + cut_off

    X[:, :, ~categorical_mask] = torch.maximum(-torch.log(1+torch.abs(X)) + lower, X)[:, :, ~categorical_mask]
    X[:, :, ~categorical_mask] = torch.minimum(torch.log(1+torch.abs(X)) + upper, X)[:, :, ~categorical_mask]
    # print(ds[1][data < lower, col], ds[1][data > upper, col], ds[1][~np.isnan(data), col].shape, data_mean, data_std)
    return X


def bool_mask_to_att_mask(mask):
    return mask.float().masked_fill(mask == 0, float('-inf')).masked_fill(mask == 1, float(0.0))


def print_on_master_only(is_master):
    import builtins as __builtin__

    builtin_print = __builtin__.print

    def print(*args, **kwargs):
        force = kwargs.pop("force", False)
        if is_master or force:
            builtin_print(*args, **kwargs)

    __builtin__.print = print


def init_dist(device):
    # print('init dist')
    if 'LOCAL_RANK' in os.environ:
        # launched with torch.distributed.launch
        rank = int(os.environ["LOCAL_RANK"])
        print('torch.distributed.launch and my rank is', rank)
        torch.cuda.set_device(rank)
        os.environ['CUDA_VISIBLE_DEVICES'] = str(rank)
        torch.distributed.init_process_group(backend="nccl", init_method="env://", timeout=datetime.timedelta(seconds=20),
                                             world_size=torch.cuda.device_count(), rank=rank)
        torch.distributed.barrier()
        print_on_master_only(rank == 0)
        print(f"Distributed training on {torch.cuda.device_count()} GPUs, this is rank {rank}, "
              "only I can print, but when using print(..., force=True) it will print on all ranks.")
        return True, rank, f'cuda:{rank}'
    elif 'SLURM_PROCID' in os.environ and torch.cuda.device_count() > 1:
        # this is for multi gpu when starting with submitit
        assert device != 'cpu:0'
        rank = int(os.environ['SLURM_PROCID'])
        os.environ['MASTER_ADDR'] = 'localhost'
        os.environ['MASTER_PORT'] = '12355'
        torch.cuda.set_device(rank)
        os.environ['CUDA_VISIBLE_DEVICES'] = str(rank)
        print('distributed submitit launch and my rank is', rank)
        torch.distributed.init_process_group(backend="nccl", init_method="env://", timeout=datetime.timedelta(seconds=20),
                                             world_size=torch.cuda.device_count(), rank=rank)
        torch.distributed.barrier()
        print_on_master_only(rank == 0)
        print(f"Distributed training on {torch.cuda.device_count()} GPUs, this is rank {rank}, "
              "only I can print, but when using print(..., force=True) it will print on all ranks.")

        return True, rank, f'cuda:{rank}'
    else:
        # print('Not using distributed')
        # will not change any of the behavior of print, but allows putting the force=True in the print calls
        print_on_master_only(True)
        return False, 0, device

# NOP function for python with statements (x = NOP(); with x:)


class NOP():
    def __enter__(self):
        pass

    def __exit__(self, type, value, traceback):
        pass


def check_compatibility(dl):
    if hasattr(dl, 'num_outputs'):
        print('`num_outputs` for the DataLoader is deprecated. It is assumed to be 1 from now on.')
        assert dl.num_outputs != 1, "We assume num_outputs to be 1. Instead of the num_ouputs change your loss." \
                                    "We specify the number of classes in the CE loss."


def product_dict(dic):
    keys = dic.keys()
    vals = dic.values()
    for instance in itertools.product(*vals):
        yield dict(zip(keys, instance))


def normalize_by_used_features_f(x, num_features_used, num_features):
    return x / (num_features_used / num_features)


def compare_dicts(left, right, prefix=None, skip=None, return_bool=False):
    skip = skip or {}

    prefix = prefix or ""
    for k in set(left).union(set(right)):
        if k in skip:
            continue
        if k not in left:
            if return_bool:
                return False
            print(f"{prefix}{k} missing in left")
            continue
        if k not in right:
            if return_bool:
                return False
            print(f"{prefix}{k} missing in right")
            continue
        if isinstance(left[k], dict):
            res = compare_dicts(left[k], right[k], prefix=f"{prefix}{k}->", skip=skip, return_bool=return_bool)
            if return_bool and not res:
                return False
        else:
            if (torch.is_tensor(left[k]) and (left[k] != right[k]).all()) or (not torch.is_tensor(left[k]) and left[k] != right[k]):
                if return_bool:
                    return False
                print(f"{prefix}{k}: left: {left[k]}, right: {right[k]}")
    if return_bool:
        return True

def merge_dicts(*dicts):
    keys = set([k for d in dicts for k in d])
    merged = {}
    for k in keys:
        values = [d[k] for d in dicts if k in d]
        if len(values) == 1:
            merged[k] = values[0]
        elif all([isinstance(v, dict) for v in values]):
            merged[k] = merge_dicts(*values)
        else:
            raise ValueError(f"Can't merge {values} for key {k}")
    return merged


class ExponentialLR(LRScheduler):
    """Decays the learning rate of each parameter group by gamma every epoch.
    When last_epoch=-1, sets initial lr as lr.

    Args:
        optimizer (Optimizer): Wrapped optimizer.
        gamma (float): Multiplicative factor of learning rate decay.
        last_epoch (int): The index of last epoch. Default: -1.
        verbose (bool): If ``True``, prints a message to stdout for
            each update. Default: ``False``.
    """

    def __init__(self, optimizer, gamma, last_epoch=-1, min_lr=None, verbose=False):
        self.gamma = gamma
        self.min_lr = min_lr
        super().__init__(optimizer, last_epoch, verbose)

    def get_lr(self):
        if not self._get_lr_called_within_step:
            warnings.warn("To get the last learning rate computed by the scheduler, "
                          "please use `get_last_lr()`.", UserWarning)

        if self.last_epoch == 0:
            return [group['lr'] for group in self.optimizer.param_groups]
        return [max(group['lr'] * self.gamma, self.min_lr)
                for group in self.optimizer.param_groups]

    def _get_closed_form_lr(self):
        return [max(base_lr * self.gamma ** self.last_epoch, self.min_lr)
                for base_lr in self.base_lrs]


class ReduceLROnSpike:
    """Reduce learning rate when a metric has bounced up.

    Args:
        optimizer (Optimizer): Wrapped optimizer.
        mode (str): One of `min`, `max`. In `min` mode, lr will
            be reduced when the quantity monitored has stopped
            decreasing; in `max` mode it will be reduced when the
            quantity monitored has stopped increasing. Default: 'min'.
        factor (float): Factor by which the learning rate will be
            reduced. new_lr = lr * factor. Default: 0.1.
        smoothing (int): Number of epochs with over which to smooth recent performance.
            Default: 10.
        min_lr (float or list): A scalar or a list of scalars. A
            lower bound on the learning rate of all param groups
            or each group respectively. Default: 0.
        eps (float): Minimal decay applied to lr. If the difference
            between new and old lr is smaller than eps, the update is
            ignored. Default: 1e-8.
        tolerance (int): Multiple of std from recent data to be considered a spike.
        verbose (bool): If ``True``, prints a message to stdout for
            each update. Default: ``False``.
    """

    def __init__(self, optimizer, mode='min', factor=0.1, smoothing=10,
                 min_lr=0, verbose=False, tolerance=4, eps=1e-8):

        if factor >= 1.0:
            raise ValueError('Factor should be < 1.0.')
        self.factor = factor

        # Attach optimizer
        if not isinstance(optimizer, Optimizer):
            raise TypeError(f'{type(optimizer).__name__} is not an Optimizer')
        self.optimizer = optimizer

        if isinstance(min_lr, (list, tuple)):
            if len(min_lr) != len(optimizer.param_groups):
                raise ValueError(f"expected {len(optimizer.param_groups)} min_lrs, got {len(min_lr)}")
            self.min_lrs = list(min_lr)
        else:
            self.min_lrs = [min_lr] * len(optimizer.param_groups)

        self.smoothing = smoothing
        self.verbose = verbose
        self.mode = mode
        self.eps = eps
        self.tolerance = tolerance
        self.last_epoch = 0
        self.recent_losses = []
        self._last_lr = [group['lr'] for group in self.optimizer.param_groups]

    def step(self, metrics):
        # convert `metrics` to float, in case it's a zero-dim Tensor
        current = float(metrics)
        epoch = self.last_epoch + 1
        self.last_epoch = epoch
        if len(self.recent_losses) < self.smoothing:
            self.recent_losses.append(current)
        else:
            sign = -1 if self.mode == 'min' else 1

            if np.mean(self.recent_losses) < current + self.tolerance * sign * np.std(self.recent_losses):
                if self.verbose:
                    print("That loss looks bad!")
                    print("Recent losses:", self.recent_losses)
                    print("Current loss:", current)
                self._reduce_lr(epoch)
                self.recent_losses = []
            else:
                self.recent_losses = self.recent_losses[1:] + [current]

        self._last_lr = [group['lr'] for group in self.optimizer.param_groups]

    def _reduce_lr(self, epoch):
        for i, param_group in enumerate(self.optimizer.param_groups):
            old_lr = float(param_group['lr'])
            new_lr = max(old_lr * self.factor, self.min_lrs[i])
            if old_lr - new_lr > self.eps:
                param_group['lr'] = new_lr
                if self.verbose:
                    epoch_str = ("%.2f" if isinstance(epoch, float) else
                                 "%.5d") % epoch
                    print(f'Epoch {epoch_str}: reducing learning rate of group {i} from {old_lr:.4e} to {new_lr:.4e}.')

    def state_dict(self):
        return {key: value for key, value in self.__dict__.items() if key != 'optimizer'}

    def load_state_dict(self, state_dict):
        self.__dict__.update(state_dict)

    def get_last_lr(self):
        """ Return last computed learning rate by current scheduler.
        """
        return self._last_lr
<<<<<<< HEAD
=======


def argparser_from_config(config, description="Train Mothernet"):
    parser = argparse.ArgumentParser(description=description)
    parser.add_argument('-g', '--gpu-id', type=int, help='GPU id')
    parser.add_argument('-e', '--em-size', type=int, help='embedding size', default=512, dest='emsize')
    parser.add_argument('-n', '--num-steps', type=int, help='number of steps per epoch')
    parser.add_argument('-E', '--epochs', type=int, help='number of epochs', default=4000)
    parser.add_argument('-l', '--learning-rate', type=float, help='maximum learning rate', default=0.00003, dest='lr')
    parser.add_argument('-N', '--nlayers', type=int, help='number of transformer layers', default=12)
    parser.add_argument('-k', '--agg-gradients', type=int, help='number steps to aggregate gradient over', default=1, dest='aggregate_k_gradients')
    parser.add_argument('-b', '--batch-size', type=int, help='physical batch size', default=8)
    parser.add_argument('-A', '--adaptive-batch-size', help='Wether to progressively increase effective batch size.', default=True, type=str2bool)
    parser.add_argument('-w', '--weight-decay', type=float, help='Weight decay for AdamW.', default=0)
    parser.add_argument('-Q', '--learning-rate-schedule', help="Learning rate schedule. Cosine, constant or exponential", default='cosine')
    parser.add_argument('-U', '--warmup-epochs', type=int, help="Number of epochs to warm up learning rate (linear climb)", default=20)
    parser.add_argument('-t', '--train-mixed-precision', help='whether to train with mixed precision', default=True, type=str2bool)
    parser.add_argument('--adam-beta1', default=0.9, type=float)
    parser.add_argument('-C', '--use-cpu', help='whether to use cpu', action='store_true')
    parser.add_argument('--lr-decay', help="learning rate decay when using exponential schedule", default=0.99, type=float)
    parser.add_argument('--min-lr', help="minimum learning rate for any schedule", default=1e-8, type=float)
    parser.add_argument('--pre-norm', action='store_true')
    parser.add_argument('--reduce-lr-on-spike', help="Whether to half learning rate when observing a loss spike", default=False, type=str2bool)
    parser.add_argument('--spike-tolerance', help="how many times the std makes it a spike", default=4, type=int)

    # selecting model
    parser.add_argument('-m', '--model-type', type=str, help='model maker kind. mlp for mothernet, perceiver, additive, or False for TabPFN', default='mlp')

    # Mothernet specific
    parser.add_argument('-d', '--decoder-em-size', type=int, help='decoder embedding size', default=1024, dest='decoder_embed_dim')
    parser.add_argument('-H', '--decoder-hidden-size', type=int, help='decoder hidden size', default=2048)
    
    parser.add_argument('-D', '--no-double-embedding', help='whether to reuse transformer embedding for mlp', action='store_false')
    parser.add_argument('-S', '--special-token',
                        help='whether add a special output token in the first layer as opposed to having one in the last attention layer. If True, decoder-em-size is ignored.', default=False, type=str2bool)
    parser.add_argument('-T', '--decoder-two-hidden-layers', help='whether to use two hidden layers for the decoder', default=False, type=str2bool)
    parser.add_argument('-P', '--predicted-hidden-layer-size', type=int, help='Size of hidden layers in predicted network.', default=128)
    parser.add_argument('-L', '--num-predicted-hidden-layers', type=int, help='number of predicted hidden layers', default=1, dest='predicted_hidden_layers')
    parser.add_argument('-r', '--low-rank-weights', type=str2bool, help='Whether to use low-rank weights in mothernet.', default=True)
    parser.add_argument('-W', '--weight-embedding-rank', type=int, help='Rank of weights in predicted network.', default=32)

    # Additive model (WIP)
    parser.add_argument('--input-bin-embedding', help="whether to use a shared low-rank embedding over bins in additive model", type=str2bool, default=False)
    parser.add_argument('--bin-embedding-rank', help="Rank of bin embedding", type=int, default=16)
    parser.add_argument('--factorized-output', help="whether to use a factorized output", type=str2bool, default=False)
    parser.add_argument('--output-rank', help="Rank of output in factorized output", type=int, default=16)

    # Perceiver (even more WIP)
    parser.add_argument('--num-latents', help="number of latent variables in perceiver", default=512, type=int)
    parser.add_argument('--perceiver-large-dataset', action='store_true')

    # Prior and data generation
    parser.add_argument('--extra-fast-test', help="whether to use tiny data", action='store_true')
    parser.add_argument('--multiclass-type', help="Which multiclass prior to use ['steps', 'rank'].", default='rank', type=str)
    parser.add_argument('--prior-type', help="Which prior to use, available ['prior_bag', 'boolean_only', 'bag_boolean'].", default='prior_bag', type=str)
    parser.add_argument('--add-uninformative-features', help="Whether to add uniformative features in the MLP prior.", default=False, type=str2bool)
    parser.add_argument('--heterogeneous-batches', help="Whether to resample MLP hypers for each sample instead of each batch.", default='False', type=str2bool)

    parser.add_argument('--boolean-p-uninformative', help="Probability of adding uninformative features in boolean prior", default=0.5, type=float)
    parser.add_argument('--boolean-max-fraction-uninformative', help="Maximum fraction opf uninformative features in boolean prior", default=0.5, type=float)
>>>>>>> 33facc98
    

def init_device(gpu_id, use_cpu):
    # Single GPU training, get GPU ID from command line
    if 'LOCAL_RANK' in os.environ:
        # launched with torch.distributed.launch
        rank = int(os.environ["LOCAL_RANK"])
        print('torch.distributed.launch and my rank is', rank)
        num_gpus = int(os.environ["WORLD_SIZE"])
        raise ValueError("Gave up on multi-gpu for now")
    else:
        rank = 0
        num_gpus = 1

    device = "cuda"
    if gpu_id is not None:
        if use_cpu:
            raise ValueError("Can't use cpu and gpu at the same time")
        device = f'cuda:{gpu_id}'
    elif use_cpu:
        device = 'cpu'
    return device, rank, num_gpus


def get_model_string(args, parser, num_gpus, device):
    if args.orchestration.continue_run:
        if args.orchestration.st_checkpoint_dir is None:
            model_string = args.orchestration.warm_start_from.split("/")[-1].split("_epoch_")[0]
            if args.orchestration.create_new_run:
                model_string = model_string + '_continue_'+datetime.datetime.now().strftime("%m_%d_%Y_%H_%M_%S")
        else:
            with open(f"{args.orchestration.st_checkpoint_dir }/model_string.txt", 'r') as f:
                model_string = f.read()
    else:
        mm = args.general.model_type
        model_type_string = mm if mm in ["perceiver", "additive"] else ('mn' if mm == "mlp" else "tabpfn")

        default_args_dict = vars(parser.parse_args([]))
        args_dict = vars(args)
        config_string = ""
        for arg in parser._actions:
            if arg.option_strings:
                k = arg.dest
                if k in ['st_checkpoint_dir', 'save_every', 'run_id', 'warm_start_from', 'use_cpu', 'continue_run', 'restart_scheduler', 'load_strict', 'gpu_id', 'help', 'base_path', 'create_new_run', 'experiment', 'model_type'] or k not in args_dict:
                    continue
                v = args_dict[k]
                short_name = arg.option_strings[0].replace('-', '')
                if v != default_args_dict[k]:
                    if isinstance(v, float):
                        config_string += f"_{short_name}{v:.4g}"
                    else:
                        config_string += f"_{short_name}{v}"
        gpu_string = f"_{num_gpus}_gpu{'s' if num_gpus > 1 else ''}" if device != 'cpu' else '_cpu'
        model_string = f"{model_type_string}{config_string}{gpu_string}{'_continue' if args.orchestration.continue_run else '_warm' if args.orchestration.warm_start_from else ''}"
        model_string = model_string + '_'+datetime.datetime.now().strftime("%m_%d_%Y_%H_%M_%S")
        if args.orchestration.st_checkpoint_dir is not None:
            with open(f"{args.orchestration.st_checkpoint_dir}/model_string.txt", 'w') as f:
                f.write(model_string)
    return model_string


def make_training_callback(save_every, model_string, base_path, report, config, no_mlflow, checkpoint_dir):
    from tabpfn.model_builder import save_model
    config = config.copy()
    def save_callback(model, optimizer, scheduler, epoch):
        if not hasattr(model, 'last_saved_epoch'):
            model.last_saved_epoch = 0
        log_file = f'{base_path}/log/{model_string}.log'
        if epoch == "start":
            print(f"Starting training of model {model_string}")
            return
        try:
            os.makedirs(f"{base_path}/log", exist_ok=True)
            with open(log_file, 'a') as f:
                f.write(f'Epoch {epoch} loss {model.losses[-1]} learning_rate {model.learning_rates[-1]}\n')
        except Exception as e:
            print(f'Failed to write to log file {log_file}: {e}')

        if epoch != "on_exit":
            wallclock_ticker = max(1, int(model.wallclock_times[-1]//(60 * 5)))
            if not no_mlflow:
                mlflow.log_metric(key="wallclock_time", value=model.wallclock_times[-1], step=epoch)
                mlflow.log_metric(key="loss", value=model.losses[-1], step=epoch)
                mlflow.log_metric(key="learning_rate", value=model.learning_rates[-1], step=epoch)
                mlflow.log_metric(key="wallclock_ticker", value=wallclock_ticker, step=epoch)
            if report is not None:
                # synetune callback
                report(epoch=epoch, loss=model.losses[-1], wallclock_time=wallclock_ticker)  # every 5 minutes

        try:
            if (epoch == "on_exit") or epoch % save_every == 0:
                if checkpoint_dir is not None:
                    if epoch == "on_exit":
                        return
                    file_name = f'{base_path}/checkpoint.mothernet'
                else:
                    file_name = f'{base_path}/models_diff/{model_string}_epoch_{epoch}.cpkt'
                os.makedirs(f"{base_path}/models_diff", exist_ok=True)
                disk_usage = shutil.disk_usage(f"{base_path}/models_diff")
                if disk_usage.free < 1024 * 1024 * 1024 * 2:
                    print("Not saving model, not enough disk space")
                    print("DISK FULLLLLLL")
                    return
                with open(log_file, 'a') as f:
                    f.write(f'Saving model to {file_name}\n')
                print(f'Saving model to {file_name}')
                config['epoch_in_training'] = epoch
                config['learning_rates'] = model.learning_rates
                config['losses'] = model.losses
                config['wallclock_times'] = model.wallclock_times

                save_model(model, optimizer, scheduler, base_path, file_name, config)
                # remove checkpoints that are worse than current
                if epoch != "on_exit" and epoch - save_every > 0:
                    this_loss = model.losses[-1]
                    for i in range(epoch // save_every):
                        loss = model.losses[i * save_every - 1]  # -1 because we start at epoch 1
                        old_file_name = f'{base_path}/models_diff/{model_string}_epoch_{i * save_every}.cpkt'
                        if os.path.exists(old_file_name):
                            if loss > this_loss:
                                try:
                                    print(f"Removing old model file {old_file_name}")
                                    os.remove(old_file_name)
                                except Exception as e:
                                    print(f"Failed to remove old model file {old_file_name}: {e}")
                            else:
                                print(f"Not removing old model file {old_file_name} because loss is too high ({loss} < {this_loss})")

        except Exception as e:
            print("WRITING TO MODEL FILE FAILED")
            print(e)
    return save_callback


def load_model_state(load_path, config):
    model_state, old_optimizer_state, old_scheduler, old_config = torch.load(
        load_path, map_location='cpu')
    module_prefix = 'module.'
    model_state = {k.replace(module_prefix, ''): v for k, v in model_state.items()}
    if config['continue_run']:
        config_sample = old_config
        config_sample['device'] = config['device']
        config_sample['warm_start_from'] = load_path
        optimizer_state = old_optimizer_state
        config_sample['stop_after_epochs'] = config['stop_after_epochs']
        if not config['restart_scheduler']:
            scheduler = old_scheduler
    else:
        print("WARNING warm starting with new settings")
        compare_dicts(config_sample, old_config, all=True)

    return model_state, optimizer_state, scheduler, config_sample


def init_mlflow(experiment_name, model_string, continue_run):
    if socket.gethostname() == "amueller-tabpfn-4gpu":
        mlflow.set_tracking_uri("http://localhost:5000")
    else:
        mlflow.set_tracking_uri("http://20.114.249.177:5000")

    tries = 0
    while tries < 5:
        try:
            mlflow.set_experiment(experiment_name)
            break
        except:
            tries += 1
            print(f"Failed to set experiment, retrying {tries}/5")
            time.sleep(5)

    if continue_run:
        # find run id via mlflow
        run_ids = mlflow.search_runs(filter_string=f"attribute.run_name='{model_string}'")['run_id']
        if len(run_ids) > 1:
            raise ValueError(f"Found more than one run with name {model_string}")
        run_id = run_ids.iloc[0]
        run_args = {'run_id': run_id}

    else:
        run_args = {'run_name': model_string}


def synetune_handle_checkpoint(args):
    # handle syne-tune restarts
    checkpoint_dir = args.st_checkpoint_dir
    base_path = args.base_path
    warm_start_from = args.warm_start_from
    continue_run = args.continue_run
    report = None
    if checkpoint_dir is not None:
        from syne_tune import Reporter
        report = Reporter()
        base_path = checkpoint_dir
        os.makedirs(checkpoint_dir, exist_ok=True)
        checkpoint_path = Path(checkpoint_dir) / "checkpoint.mothernet"
        if checkpoint_path.exists():
            continue_run = True
            warm_start_from = checkpoint_path
    return base_path, continue_run, warm_start_from, report<|MERGE_RESOLUTION|>--- conflicted
+++ resolved
@@ -410,69 +410,6 @@
         """ Return last computed learning rate by current scheduler.
         """
         return self._last_lr
-<<<<<<< HEAD
-=======
-
-
-def argparser_from_config(config, description="Train Mothernet"):
-    parser = argparse.ArgumentParser(description=description)
-    parser.add_argument('-g', '--gpu-id', type=int, help='GPU id')
-    parser.add_argument('-e', '--em-size', type=int, help='embedding size', default=512, dest='emsize')
-    parser.add_argument('-n', '--num-steps', type=int, help='number of steps per epoch')
-    parser.add_argument('-E', '--epochs', type=int, help='number of epochs', default=4000)
-    parser.add_argument('-l', '--learning-rate', type=float, help='maximum learning rate', default=0.00003, dest='lr')
-    parser.add_argument('-N', '--nlayers', type=int, help='number of transformer layers', default=12)
-    parser.add_argument('-k', '--agg-gradients', type=int, help='number steps to aggregate gradient over', default=1, dest='aggregate_k_gradients')
-    parser.add_argument('-b', '--batch-size', type=int, help='physical batch size', default=8)
-    parser.add_argument('-A', '--adaptive-batch-size', help='Wether to progressively increase effective batch size.', default=True, type=str2bool)
-    parser.add_argument('-w', '--weight-decay', type=float, help='Weight decay for AdamW.', default=0)
-    parser.add_argument('-Q', '--learning-rate-schedule', help="Learning rate schedule. Cosine, constant or exponential", default='cosine')
-    parser.add_argument('-U', '--warmup-epochs', type=int, help="Number of epochs to warm up learning rate (linear climb)", default=20)
-    parser.add_argument('-t', '--train-mixed-precision', help='whether to train with mixed precision', default=True, type=str2bool)
-    parser.add_argument('--adam-beta1', default=0.9, type=float)
-    parser.add_argument('-C', '--use-cpu', help='whether to use cpu', action='store_true')
-    parser.add_argument('--lr-decay', help="learning rate decay when using exponential schedule", default=0.99, type=float)
-    parser.add_argument('--min-lr', help="minimum learning rate for any schedule", default=1e-8, type=float)
-    parser.add_argument('--pre-norm', action='store_true')
-    parser.add_argument('--reduce-lr-on-spike', help="Whether to half learning rate when observing a loss spike", default=False, type=str2bool)
-    parser.add_argument('--spike-tolerance', help="how many times the std makes it a spike", default=4, type=int)
-
-    # selecting model
-    parser.add_argument('-m', '--model-type', type=str, help='model maker kind. mlp for mothernet, perceiver, additive, or False for TabPFN', default='mlp')
-
-    # Mothernet specific
-    parser.add_argument('-d', '--decoder-em-size', type=int, help='decoder embedding size', default=1024, dest='decoder_embed_dim')
-    parser.add_argument('-H', '--decoder-hidden-size', type=int, help='decoder hidden size', default=2048)
-    
-    parser.add_argument('-D', '--no-double-embedding', help='whether to reuse transformer embedding for mlp', action='store_false')
-    parser.add_argument('-S', '--special-token',
-                        help='whether add a special output token in the first layer as opposed to having one in the last attention layer. If True, decoder-em-size is ignored.', default=False, type=str2bool)
-    parser.add_argument('-T', '--decoder-two-hidden-layers', help='whether to use two hidden layers for the decoder', default=False, type=str2bool)
-    parser.add_argument('-P', '--predicted-hidden-layer-size', type=int, help='Size of hidden layers in predicted network.', default=128)
-    parser.add_argument('-L', '--num-predicted-hidden-layers', type=int, help='number of predicted hidden layers', default=1, dest='predicted_hidden_layers')
-    parser.add_argument('-r', '--low-rank-weights', type=str2bool, help='Whether to use low-rank weights in mothernet.', default=True)
-    parser.add_argument('-W', '--weight-embedding-rank', type=int, help='Rank of weights in predicted network.', default=32)
-
-    # Additive model (WIP)
-    parser.add_argument('--input-bin-embedding', help="whether to use a shared low-rank embedding over bins in additive model", type=str2bool, default=False)
-    parser.add_argument('--bin-embedding-rank', help="Rank of bin embedding", type=int, default=16)
-    parser.add_argument('--factorized-output', help="whether to use a factorized output", type=str2bool, default=False)
-    parser.add_argument('--output-rank', help="Rank of output in factorized output", type=int, default=16)
-
-    # Perceiver (even more WIP)
-    parser.add_argument('--num-latents', help="number of latent variables in perceiver", default=512, type=int)
-    parser.add_argument('--perceiver-large-dataset', action='store_true')
-
-    # Prior and data generation
-    parser.add_argument('--extra-fast-test', help="whether to use tiny data", action='store_true')
-    parser.add_argument('--multiclass-type', help="Which multiclass prior to use ['steps', 'rank'].", default='rank', type=str)
-    parser.add_argument('--prior-type', help="Which prior to use, available ['prior_bag', 'boolean_only', 'bag_boolean'].", default='prior_bag', type=str)
-    parser.add_argument('--add-uninformative-features', help="Whether to add uniformative features in the MLP prior.", default=False, type=str2bool)
-    parser.add_argument('--heterogeneous-batches', help="Whether to resample MLP hypers for each sample instead of each batch.", default='False', type=str2bool)
-
-    parser.add_argument('--boolean-p-uninformative', help="Probability of adding uninformative features in boolean prior", default=0.5, type=float)
-    parser.add_argument('--boolean-max-fraction-uninformative', help="Maximum fraction opf uninformative features in boolean prior", default=0.5, type=float)
->>>>>>> 33facc98
     
 
 def init_device(gpu_id, use_cpu):
